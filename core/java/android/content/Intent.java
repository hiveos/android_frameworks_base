/*
 * Copyright (C) 2006 The Android Open Source Project
 *
 * Licensed under the Apache License, Version 2.0 (the "License");
 * you may not use this file except in compliance with the License.
 * You may obtain a copy of the License at
 *
 *      http://www.apache.org/licenses/LICENSE-2.0
 *
 * Unless required by applicable law or agreed to in writing, software
 * distributed under the License is distributed on an "AS IS" BASIS,
 * WITHOUT WARRANTIES OR CONDITIONS OF ANY KIND, either express or implied.
 * See the License for the specific language governing permissions and
 * limitations under the License.
 */

package android.content;

import org.xmlpull.v1.XmlPullParser;
import org.xmlpull.v1.XmlPullParserException;

import android.annotation.SdkConstant;
import android.annotation.SdkConstant.SdkConstantType;
import android.content.pm.ActivityInfo;
import android.content.pm.PackageManager;
import android.content.pm.ResolveInfo;
import android.content.res.Resources;
import android.content.res.TypedArray;
import android.net.Uri;
import android.os.Bundle;
import android.os.IBinder;
import android.os.Parcel;
import android.os.Parcelable;
import android.util.AttributeSet;
import android.util.Log;
import com.android.internal.util.XmlUtils;

import java.io.IOException;
import java.io.Serializable;
import java.net.URISyntaxException;
import java.util.ArrayList;
import java.util.HashSet;
import java.util.Iterator;
import java.util.Set;

/**
 * An intent is an abstract description of an operation to be performed.  It
 * can be used with {@link Context#startActivity(Intent) startActivity} to
 * launch an {@link android.app.Activity},
 * {@link android.content.Context#sendBroadcast(Intent) broadcastIntent} to
 * send it to any interested {@link BroadcastReceiver BroadcastReceiver} components,
 * and {@link android.content.Context#startService} or
 * {@link android.content.Context#bindService} to communicate with a
 * background {@link android.app.Service}.
 *
 * <p>An Intent provides a facility for performing late runtime binding between
 * the code in different applications.  Its most significant use is in the
 * launching of activities, where it can be thought of as the glue between
 * activities. It is
 * basically a passive data structure holding an abstract description of an
 * action to be performed. The primary pieces of information in an intent
 * are:</p>
 *
 * <ul>
 *   <li> <p><b>action</b> -- The general action to be performed, such as
 *     {@link #ACTION_VIEW}, {@link #ACTION_EDIT}, {@link #ACTION_MAIN},
 *     etc.</p>
 *   </li>
 *   <li> <p><b>data</b> -- The data to operate on, such as a person record
 *     in the contacts database, expressed as a {@link android.net.Uri}.</p>
 *   </li>
 * </ul>
 *
 *
 * <p>Some examples of action/data pairs are:</p>
 *
 * <ul>
 *   <li> <p><b>{@link #ACTION_VIEW} <i>content://contacts/people/1</i></b> -- Display
 *     information about the person whose identifier is "1".</p>
 *   </li>
 *   <li> <p><b>{@link #ACTION_DIAL} <i>content://contacts/people/1</i></b> -- Display
 *     the phone dialer with the person filled in.</p>
 *   </li>
 *   <li> <p><b>{@link #ACTION_VIEW} <i>tel:123</i></b> -- Display
 *     the phone dialer with the given number filled in.  Note how the
 *     VIEW action does what what is considered the most reasonable thing for
 *     a particular URI.</p>
 *   </li>
 *   <li> <p><b>{@link #ACTION_DIAL} <i>tel:123</i></b> -- Display
 *     the phone dialer with the given number filled in.</p>
 *   </li>
 *   <li> <p><b>{@link #ACTION_EDIT} <i>content://contacts/people/1</i></b> -- Edit
 *     information about the person whose identifier is "1".</p>
 *   </li>
 *   <li> <p><b>{@link #ACTION_VIEW} <i>content://contacts/people/</i></b> -- Display
 *     a list of people, which the user can browse through.  This example is a
 *     typical top-level entry into the Contacts application, showing you the
 *     list of people. Selecting a particular person to view would result in a
 *     new intent { <b>{@link #ACTION_VIEW} <i>content://contacts/N</i></b> }
 *     being used to start an activity to display that person.</p>
 *   </li>
 * </ul>
 *
 * <p>In addition to these primary attributes, there are a number of secondary
 * attributes that you can also include with an intent:</p>
 *
 * <ul>
 *     <li> <p><b>category</b> -- Gives additional information about the action
 *         to execute.  For example, {@link #CATEGORY_LAUNCHER} means it should
 *         appear in the Launcher as a top-level application, while
 *         {@link #CATEGORY_ALTERNATIVE} means it should be included in a list
 *         of alternative actions the user can perform on a piece of data.</p>
 *     <li> <p><b>type</b> -- Specifies an explicit type (a MIME type) of the
 *         intent data.  Normally the type is inferred from the data itself.
 *         By setting this attribute, you disable that evaluation and force
 *         an explicit type.</p>
 *     <li> <p><b>component</b> -- Specifies an explicit name of a component
 *         class to use for the intent.  Normally this is determined by looking
 *         at the other information in the intent (the action, data/type, and
 *         categories) and matching that with a component that can handle it.
 *         If this attribute is set then none of the evaluation is performed,
 *         and this component is used exactly as is.  By specifying this attribute,
 *         all of the other Intent attributes become optional.</p>
 *     <li> <p><b>extras</b> -- This is a {@link Bundle} of any additional information.
 *         This can be used to provide extended information to the component.
 *         For example, if we have a action to send an e-mail message, we could
 *         also include extra pieces of data here to supply a subject, body,
 *         etc.</p>
 * </ul>
 *
 * <p>Here are some examples of other operations you can specify as intents
 * using these additional parameters:</p>
 *
 * <ul>
 *   <li> <p><b>{@link #ACTION_MAIN} with category {@link #CATEGORY_HOME}</b> --
 *     Launch the home screen.</p>
 *   </li>
 *   <li> <p><b>{@link #ACTION_GET_CONTENT} with MIME type
 *     <i>{@link android.provider.Contacts.Phones#CONTENT_URI
 *     vnd.android.cursor.item/phone}</i></b>
 *     -- Display the list of people's phone numbers, allowing the user to
 *     browse through them and pick one and return it to the parent activity.</p>
 *   </li>
 *   <li> <p><b>{@link #ACTION_GET_CONTENT} with MIME type
 *     <i>*{@literal /}*</i> and category {@link #CATEGORY_OPENABLE}</b>
 *     -- Display all pickers for data that can be opened with
 *     {@link ContentResolver#openInputStream(Uri) ContentResolver.openInputStream()},
 *     allowing the user to pick one of them and then some data inside of it
 *     and returning the resulting URI to the caller.  This can be used,
 *     for example, in an e-mail application to allow the user to pick some
 *     data to include as an attachment.</p>
 *   </li>
 * </ul>
 *
 * <p>There are a variety of standard Intent action and category constants
 * defined in the Intent class, but applications can also define their own.
 * These strings use java style scoping, to ensure they are unique -- for
 * example, the standard {@link #ACTION_VIEW} is called
 * "android.intent.action.VIEW".</p>
 *
 * <p>Put together, the set of actions, data types, categories, and extra data
 * defines a language for the system allowing for the expression of phrases
 * such as "call john smith's cell".  As applications are added to the system,
 * they can extend this language by adding new actions, types, and categories, or
 * they can modify the behavior of existing phrases by supplying their own
 * activities that handle them.</p>
 *
 * <a name="IntentResolution"></a>
 * <h3>Intent Resolution</h3>
 *
 * <p>There are two primary forms of intents you will use.
 *
 * <ul>
 *     <li> <p><b>Explicit Intents</b> have specified a component (via
 *     {@link #setComponent} or {@link #setClass}), which provides the exact
 *     class to be run.  Often these will not include any other information,
 *     simply being a way for an application to launch various internal
 *     activities it has as the user interacts with the application.
 *
 *     <li> <p><b>Implicit Intents</b> have not specified a component;
 *     instead, they must include enough information for the system to
 *     determine which of the available components is best to run for that
 *     intent.
 * </ul>
 *
 * <p>When using implicit intents, given such an arbitrary intent we need to
 * know what to do with it. This is handled by the process of <em>Intent
 * resolution</em>, which maps an Intent to an {@link android.app.Activity},
 * {@link BroadcastReceiver}, or {@link android.app.Service} (or sometimes two or
 * more activities/receivers) that can handle it.</p>
 *
 * <p>The intent resolution mechanism basically revolves around matching an
 * Intent against all of the &lt;intent-filter&gt; descriptions in the
 * installed application packages.  (Plus, in the case of broadcasts, any {@link BroadcastReceiver}
 * objects explicitly registered with {@link Context#registerReceiver}.)  More
 * details on this can be found in the documentation on the {@link
 * IntentFilter} class.</p>
 *
 * <p>There are three pieces of information in the Intent that are used for
 * resolution: the action, type, and category.  Using this information, a query
 * is done on the {@link PackageManager} for a component that can handle the
 * intent. The appropriate component is determined based on the intent
 * information supplied in the <code>AndroidManifest.xml</code> file as
 * follows:</p>
 *
 * <ul>
 *     <li> <p>The <b>action</b>, if given, must be listed by the component as
 *         one it handles.</p>
 *     <li> <p>The <b>type</b> is retrieved from the Intent's data, if not
 *         already supplied in the Intent.  Like the action, if a type is
 *         included in the intent (either explicitly or implicitly in its
 *         data), then this must be listed by the component as one it handles.</p>
 *     <li> For data that is not a <code>content:</code> URI and where no explicit
 *         type is included in the Intent, instead the <b>scheme</b> of the
 *         intent data (such as <code>http:</code> or <code>mailto:</code>) is
 *         considered. Again like the action, if we are matching a scheme it
 *         must be listed by the component as one it can handle.
 *     <li> <p>The <b>categories</b>, if supplied, must <em>all</em> be listed
 *         by the activity as categories it handles.  That is, if you include
 *         the categories {@link #CATEGORY_LAUNCHER} and
 *         {@link #CATEGORY_ALTERNATIVE}, then you will only resolve to components
 *         with an intent that lists <em>both</em> of those categories.
 *         Activities will very often need to support the
 *         {@link #CATEGORY_DEFAULT} so that they can be found by
 *         {@link Context#startActivity Context.startActivity()}.</p>
 * </ul>
 *
 * <p>For example, consider the Note Pad sample application that
 * allows user to browse through a list of notes data and view details about
 * individual items.  Text in italics indicate places were you would replace a
 * name with one specific to your own package.</p>
 *
 * <pre> &lt;manifest xmlns:android="http://schemas.android.com/apk/res/android"
 *       package="<i>com.android.notepad</i>"&gt;
 *     &lt;application android:icon="@drawable/app_notes"
 *             android:label="@string/app_name"&gt;
 *
 *         &lt;provider class=".NotePadProvider"
 *                 android:authorities="<i>com.google.provider.NotePad</i>" /&gt;
 *
 *         &lt;activity class=".NotesList" android:label="@string/title_notes_list"&gt;
 *             &lt;intent-filter&gt;
 *                 &lt;action android:name="android.intent.action.MAIN" /&gt;
 *                 &lt;category android:name="android.intent.category.LAUNCHER" /&gt;
 *             &lt;/intent-filter&gt;
 *             &lt;intent-filter&gt;
 *                 &lt;action android:name="android.intent.action.VIEW" /&gt;
 *                 &lt;action android:name="android.intent.action.EDIT" /&gt;
 *                 &lt;action android:name="android.intent.action.PICK" /&gt;
 *                 &lt;category android:name="android.intent.category.DEFAULT" /&gt;
 *                 &lt;data android:mimeType="vnd.android.cursor.dir/<i>vnd.google.note</i>" /&gt;
 *             &lt;/intent-filter&gt;
 *             &lt;intent-filter&gt;
 *                 &lt;action android:name="android.intent.action.GET_CONTENT" /&gt;
 *                 &lt;category android:name="android.intent.category.DEFAULT" /&gt;
 *                 &lt;data android:mimeType="vnd.android.cursor.item/<i>vnd.google.note</i>" /&gt;
 *             &lt;/intent-filter&gt;
 *         &lt;/activity&gt;
 *
 *         &lt;activity class=".NoteEditor" android:label="@string/title_note"&gt;
 *             &lt;intent-filter android:label="@string/resolve_edit"&gt;
 *                 &lt;action android:name="android.intent.action.VIEW" /&gt;
 *                 &lt;action android:name="android.intent.action.EDIT" /&gt;
 *                 &lt;category android:name="android.intent.category.DEFAULT" /&gt;
 *                 &lt;data android:mimeType="vnd.android.cursor.item/<i>vnd.google.note</i>" /&gt;
 *             &lt;/intent-filter&gt;
 *
 *             &lt;intent-filter&gt;
 *                 &lt;action android:name="android.intent.action.INSERT" /&gt;
 *                 &lt;category android:name="android.intent.category.DEFAULT" /&gt;
 *                 &lt;data android:mimeType="vnd.android.cursor.dir/<i>vnd.google.note</i>" /&gt;
 *             &lt;/intent-filter&gt;
 *
 *         &lt;/activity&gt;
 *
 *         &lt;activity class=".TitleEditor" android:label="@string/title_edit_title"
 *                 android:theme="@android:style/Theme.Dialog"&gt;
 *             &lt;intent-filter android:label="@string/resolve_title"&gt;
 *                 &lt;action android:name="<i>com.android.notepad.action.EDIT_TITLE</i>" /&gt;
 *                 &lt;category android:name="android.intent.category.DEFAULT" /&gt;
 *                 &lt;category android:name="android.intent.category.ALTERNATIVE" /&gt;
 *                 &lt;category android:name="android.intent.category.SELECTED_ALTERNATIVE" /&gt;
 *                 &lt;data android:mimeType="vnd.android.cursor.item/<i>vnd.google.note</i>" /&gt;
 *             &lt;/intent-filter&gt;
 *         &lt;/activity&gt;
 *
 *     &lt;/application&gt;
 * &lt;/manifest&gt;</pre>
 *
 * <p>The first activity,
 * <code>com.android.notepad.NotesList</code>, serves as our main
 * entry into the app.  It can do three things as described by its three intent
 * templates:
 * <ol>
 * <li><pre>
 * &lt;intent-filter&gt;
 *     &lt;action android:name="{@link #ACTION_MAIN android.intent.action.MAIN}" /&gt;
 *     &lt;category android:name="{@link #CATEGORY_LAUNCHER android.intent.category.LAUNCHER}" /&gt;
 * &lt;/intent-filter&gt;</pre>
 * <p>This provides a top-level entry into the NotePad application: the standard
 * MAIN action is a main entry point (not requiring any other information in
 * the Intent), and the LAUNCHER category says that this entry point should be
 * listed in the application launcher.</p>
 * <li><pre>
 * &lt;intent-filter&gt;
 *     &lt;action android:name="{@link #ACTION_VIEW android.intent.action.VIEW}" /&gt;
 *     &lt;action android:name="{@link #ACTION_EDIT android.intent.action.EDIT}" /&gt;
 *     &lt;action android:name="{@link #ACTION_PICK android.intent.action.PICK}" /&gt;
 *     &lt;category android:name="{@link #CATEGORY_DEFAULT android.intent.category.DEFAULT}" /&gt;
 *     &lt;data mimeType:name="vnd.android.cursor.dir/<i>vnd.google.note</i>" /&gt;
 * &lt;/intent-filter&gt;</pre>
 * <p>This declares the things that the activity can do on a directory of
 * notes.  The type being supported is given with the &lt;type&gt; tag, where
 * <code>vnd.android.cursor.dir/vnd.google.note</code> is a URI from which
 * a Cursor of zero or more items (<code>vnd.android.cursor.dir</code>) can
 * be retrieved which holds our note pad data (<code>vnd.google.note</code>).
 * The activity allows the user to view or edit the directory of data (via
 * the VIEW and EDIT actions), or to pick a particular note and return it
 * to the caller (via the PICK action).  Note also the DEFAULT category
 * supplied here: this is <em>required</em> for the
 * {@link Context#startActivity Context.startActivity} method to resolve your
 * activity when its component name is not explicitly specified.</p>
 * <li><pre>
 * &lt;intent-filter&gt;
 *     &lt;action android:name="{@link #ACTION_GET_CONTENT android.intent.action.GET_CONTENT}" /&gt;
 *     &lt;category android:name="{@link #CATEGORY_DEFAULT android.intent.category.DEFAULT}" /&gt;
 *     &lt;data android:mimeType="vnd.android.cursor.item/<i>vnd.google.note</i>" /&gt;
 * &lt;/intent-filter&gt;</pre>
 * <p>This filter describes the ability return to the caller a note selected by
 * the user without needing to know where it came from.  The data type
 * <code>vnd.android.cursor.item/vnd.google.note</code> is a URI from which
 * a Cursor of exactly one (<code>vnd.android.cursor.item</code>) item can
 * be retrieved which contains our note pad data (<code>vnd.google.note</code>).
 * The GET_CONTENT action is similar to the PICK action, where the activity
 * will return to its caller a piece of data selected by the user.  Here,
 * however, the caller specifies the type of data they desire instead of
 * the type of data the user will be picking from.</p>
 * </ol>
 *
 * <p>Given these capabilities, the following intents will resolve to the
 * NotesList activity:</p>
 *
 * <ul>
 *     <li> <p><b>{ action=android.app.action.MAIN }</b> matches all of the
 *         activities that can be used as top-level entry points into an
 *         application.</p>
 *     <li> <p><b>{ action=android.app.action.MAIN,
 *         category=android.app.category.LAUNCHER }</b> is the actual intent
 *         used by the Launcher to populate its top-level list.</p>
 *     <li> <p><b>{ action=android.intent.action.VIEW
 *          data=content://com.google.provider.NotePad/notes }</b>
 *         displays a list of all the notes under
 *         "content://com.google.provider.NotePad/notes", which
 *         the user can browse through and see the details on.</p>
 *     <li> <p><b>{ action=android.app.action.PICK
 *          data=content://com.google.provider.NotePad/notes }</b>
 *         provides a list of the notes under
 *         "content://com.google.provider.NotePad/notes", from which
 *         the user can pick a note whose data URL is returned back to the caller.</p>
 *     <li> <p><b>{ action=android.app.action.GET_CONTENT
 *          type=vnd.android.cursor.item/vnd.google.note }</b>
 *         is similar to the pick action, but allows the caller to specify the
 *         kind of data they want back so that the system can find the appropriate
 *         activity to pick something of that data type.</p>
 * </ul>
 *
 * <p>The second activity,
 * <code>com.android.notepad.NoteEditor</code>, shows the user a single
 * note entry and allows them to edit it.  It can do two things as described
 * by its two intent templates:
 * <ol>
 * <li><pre>
 * &lt;intent-filter android:label="@string/resolve_edit"&gt;
 *     &lt;action android:name="{@link #ACTION_VIEW android.intent.action.VIEW}" /&gt;
 *     &lt;action android:name="{@link #ACTION_EDIT android.intent.action.EDIT}" /&gt;
 *     &lt;category android:name="{@link #CATEGORY_DEFAULT android.intent.category.DEFAULT}" /&gt;
 *     &lt;data android:mimeType="vnd.android.cursor.item/<i>vnd.google.note</i>" /&gt;
 * &lt;/intent-filter&gt;</pre>
 * <p>The first, primary, purpose of this activity is to let the user interact
 * with a single note, as decribed by the MIME type
 * <code>vnd.android.cursor.item/vnd.google.note</code>.  The activity can
 * either VIEW a note or allow the user to EDIT it.  Again we support the
 * DEFAULT category to allow the activity to be launched without explicitly
 * specifying its component.</p>
 * <li><pre>
 * &lt;intent-filter&gt;
 *     &lt;action android:name="{@link #ACTION_INSERT android.intent.action.INSERT}" /&gt;
 *     &lt;category android:name="{@link #CATEGORY_DEFAULT android.intent.category.DEFAULT}" /&gt;
 *     &lt;data android:mimeType="vnd.android.cursor.dir/<i>vnd.google.note</i>" /&gt;
 * &lt;/intent-filter&gt;</pre>
 * <p>The secondary use of this activity is to insert a new note entry into
 * an existing directory of notes.  This is used when the user creates a new
 * note: the INSERT action is executed on the directory of notes, causing
 * this activity to run and have the user create the new note data which
 * it then adds to the content provider.</p>
 * </ol>
 *
 * <p>Given these capabilities, the following intents will resolve to the
 * NoteEditor activity:</p>
 *
 * <ul>
 *     <li> <p><b>{ action=android.intent.action.VIEW
 *          data=content://com.google.provider.NotePad/notes/<var>{ID}</var> }</b>
 *         shows the user the content of note <var>{ID}</var>.</p>
 *     <li> <p><b>{ action=android.app.action.EDIT
 *          data=content://com.google.provider.NotePad/notes/<var>{ID}</var> }</b>
 *         allows the user to edit the content of note <var>{ID}</var>.</p>
 *     <li> <p><b>{ action=android.app.action.INSERT
 *          data=content://com.google.provider.NotePad/notes }</b>
 *         creates a new, empty note in the notes list at
 *         "content://com.google.provider.NotePad/notes"
 *         and allows the user to edit it.  If they keep their changes, the URI
 *         of the newly created note is returned to the caller.</p>
 * </ul>
 *
 * <p>The last activity,
 * <code>com.android.notepad.TitleEditor</code>, allows the user to
 * edit the title of a note.  This could be implemented as a class that the
 * application directly invokes (by explicitly setting its component in
 * the Intent), but here we show a way you can publish alternative
 * operations on existing data:</p>
 *
 * <pre>
 * &lt;intent-filter android:label="@string/resolve_title"&gt;
 *     &lt;action android:name="<i>com.android.notepad.action.EDIT_TITLE</i>" /&gt;
 *     &lt;category android:name="{@link #CATEGORY_DEFAULT android.intent.category.DEFAULT}" /&gt;
 *     &lt;category android:name="{@link #CATEGORY_ALTERNATIVE android.intent.category.ALTERNATIVE}" /&gt;
 *     &lt;category android:name="{@link #CATEGORY_SELECTED_ALTERNATIVE android.intent.category.SELECTED_ALTERNATIVE}" /&gt;
 *     &lt;data android:mimeType="vnd.android.cursor.item/<i>vnd.google.note</i>" /&gt;
 * &lt;/intent-filter&gt;</pre>
 *
 * <p>In the single intent template here, we
 * have created our own private action called
 * <code>com.android.notepad.action.EDIT_TITLE</code> which means to
 * edit the title of a note.  It must be invoked on a specific note
 * (data type <code>vnd.android.cursor.item/vnd.google.note</code>) like the previous
 * view and edit actions, but here displays and edits the title contained
 * in the note data.
 *
 * <p>In addition to supporting the default category as usual, our title editor
 * also supports two other standard categories: ALTERNATIVE and
 * SELECTED_ALTERNATIVE.  Implementing
 * these categories allows others to find the special action it provides
 * without directly knowing about it, through the
 * {@link android.content.pm.PackageManager#queryIntentActivityOptions} method, or
 * more often to build dynamic menu items with
 * {@link android.view.Menu#addIntentOptions}.  Note that in the intent
 * template here was also supply an explicit name for the template
 * (via <code>android:label="@string/resolve_title"</code>) to better control
 * what the user sees when presented with this activity as an alternative
 * action to the data they are viewing.
 *
 * <p>Given these capabilities, the following intent will resolve to the
 * TitleEditor activity:</p>
 *
 * <ul>
 *     <li> <p><b>{ action=com.android.notepad.action.EDIT_TITLE
 *          data=content://com.google.provider.NotePad/notes/<var>{ID}</var> }</b>
 *         displays and allows the user to edit the title associated
 *         with note <var>{ID}</var>.</p>
 * </ul>
 *
 * <h3>Standard Activity Actions</h3>
 *
 * <p>These are the current standard actions that Intent defines for launching
 * activities (usually through {@link Context#startActivity}.  The most
 * important, and by far most frequently used, are {@link #ACTION_MAIN} and
 * {@link #ACTION_EDIT}.
 *
 * <ul>
 *     <li> {@link #ACTION_MAIN}
 *     <li> {@link #ACTION_VIEW}
 *     <li> {@link #ACTION_ATTACH_DATA}
 *     <li> {@link #ACTION_EDIT}
 *     <li> {@link #ACTION_PICK}
 *     <li> {@link #ACTION_CHOOSER}
 *     <li> {@link #ACTION_GET_CONTENT}
 *     <li> {@link #ACTION_DIAL}
 *     <li> {@link #ACTION_CALL}
 *     <li> {@link #ACTION_SEND}
 *     <li> {@link #ACTION_SENDTO}
 *     <li> {@link #ACTION_ANSWER}
 *     <li> {@link #ACTION_INSERT}
 *     <li> {@link #ACTION_DELETE}
 *     <li> {@link #ACTION_RUN}
 *     <li> {@link #ACTION_SYNC}
 *     <li> {@link #ACTION_PICK_ACTIVITY}
 *     <li> {@link #ACTION_SEARCH}
 *     <li> {@link #ACTION_WEB_SEARCH}
 *     <li> {@link #ACTION_FACTORY_TEST}
 * </ul>
 *
 * <h3>Standard Broadcast Actions</h3>
 *
 * <p>These are the current standard actions that Intent defines for receiving
 * broadcasts (usually through {@link Context#registerReceiver} or a
 * &lt;receiver&gt; tag in a manifest).
 *
 * <ul>
 *     <li> {@link #ACTION_TIME_TICK}
 *     <li> {@link #ACTION_TIME_CHANGED}
 *     <li> {@link #ACTION_TIMEZONE_CHANGED}
 *     <li> {@link #ACTION_BOOT_COMPLETED}
 *     <li> {@link #ACTION_PACKAGE_ADDED}
 *     <li> {@link #ACTION_PACKAGE_CHANGED}
 *     <li> {@link #ACTION_PACKAGE_REMOVED}
 *     <li> {@link #ACTION_PACKAGE_RESTARTED}
 *     <li> {@link #ACTION_PACKAGE_DATA_CLEARED}
 *     <li> {@link #ACTION_UID_REMOVED}
 *     <li> {@link #ACTION_BATTERY_CHANGED}
 *     <li> {@link #ACTION_POWER_CONNECTED}
 *     <li> {@link #ACTION_POWER_DISCONNECTED}
 *     <li> {@link #ACTION_SHUTDOWN}
 * </ul>
 *
 * <h3>Standard Categories</h3>
 *
 * <p>These are the current standard categories that can be used to further
 * clarify an Intent via {@link #addCategory}.
 *
 * <ul>
 *     <li> {@link #CATEGORY_DEFAULT}
 *     <li> {@link #CATEGORY_BROWSABLE}
 *     <li> {@link #CATEGORY_TAB}
 *     <li> {@link #CATEGORY_ALTERNATIVE}
 *     <li> {@link #CATEGORY_SELECTED_ALTERNATIVE}
 *     <li> {@link #CATEGORY_LAUNCHER}
 *     <li> {@link #CATEGORY_INFO}
 *     <li> {@link #CATEGORY_HOME}
 *     <li> {@link #CATEGORY_PREFERENCE}
 *     <li> {@link #CATEGORY_TEST}
 *     <li> {@link #CATEGORY_CAR_DOCK}
 *     <li> {@link #CATEGORY_DESK_DOCK}
 * </ul>
 *
 * <h3>Standard Extra Data</h3>
 *
 * <p>These are the current standard fields that can be used as extra data via
 * {@link #putExtra}.
 *
 * <ul>
 *     <li> {@link #EXTRA_TEMPLATE}
 *     <li> {@link #EXTRA_INTENT}
 *     <li> {@link #EXTRA_STREAM}
 *     <li> {@link #EXTRA_TEXT}
 * </ul>
 *
 * <h3>Flags</h3>
 *
 * <p>These are the possible flags that can be used in the Intent via
 * {@link #setFlags} and {@link #addFlags}.  See {@link #setFlags} for a list
 * of all possible flags.
 */
public class Intent implements Parcelable {
    // ---------------------------------------------------------------------
    // ---------------------------------------------------------------------
    // Standard intent activity actions (see action variable).

    /**
     *  Activity Action: Start as a main entry point, does not expect to
     *  receive data.
     *  <p>Input: nothing
     *  <p>Output: nothing
     */
    @SdkConstant(SdkConstantType.ACTIVITY_INTENT_ACTION)
    public static final String ACTION_MAIN = "android.intent.action.MAIN";

    /**
     * Activity Action: Display the data to the user.  This is the most common
     * action performed on data -- it is the generic action you can use on
     * a piece of data to get the most reasonable thing to occur.  For example,
     * when used on a contacts entry it will view the entry; when used on a
     * mailto: URI it will bring up a compose window filled with the information
     * supplied by the URI; when used with a tel: URI it will invoke the
     * dialer.
     * <p>Input: {@link #getData} is URI from which to retrieve data.
     * <p>Output: nothing.
     */
    @SdkConstant(SdkConstantType.ACTIVITY_INTENT_ACTION)
    public static final String ACTION_VIEW = "android.intent.action.VIEW";

    /**
     * A synonym for {@link #ACTION_VIEW}, the "standard" action that is
     * performed on a piece of data.
     */
    public static final String ACTION_DEFAULT = ACTION_VIEW;

    /**
     * Used to indicate that some piece of data should be attached to some other
     * place.  For example, image data could be attached to a contact.  It is up
     * to the recipient to decide where the data should be attached; the intent
     * does not specify the ultimate destination.
     * <p>Input: {@link #getData} is URI of data to be attached.
     * <p>Output: nothing.
     */
    @SdkConstant(SdkConstantType.ACTIVITY_INTENT_ACTION)
    public static final String ACTION_ATTACH_DATA = "android.intent.action.ATTACH_DATA";

    /**
     * Activity Action: Provide explicit editable access to the given data.
     * <p>Input: {@link #getData} is URI of data to be edited.
     * <p>Output: nothing.
     */
    @SdkConstant(SdkConstantType.ACTIVITY_INTENT_ACTION)
    public static final String ACTION_EDIT = "android.intent.action.EDIT";

    /**
     * Activity Action: Pick an existing item, or insert a new item, and then edit it.
     * <p>Input: {@link #getType} is the desired MIME type of the item to create or edit.
     * The extras can contain type specific data to pass through to the editing/creating
     * activity.
     * <p>Output: The URI of the item that was picked.  This must be a content:
     * URI so that any receiver can access it.
     */
    @SdkConstant(SdkConstantType.ACTIVITY_INTENT_ACTION)
    public static final String ACTION_INSERT_OR_EDIT = "android.intent.action.INSERT_OR_EDIT";

    /**
     * Activity Action: Pick an item from the data, returning what was selected.
     * <p>Input: {@link #getData} is URI containing a directory of data
     * (vnd.android.cursor.dir/*) from which to pick an item.
     * <p>Output: The URI of the item that was picked.
     */
    @SdkConstant(SdkConstantType.ACTIVITY_INTENT_ACTION)
    public static final String ACTION_PICK = "android.intent.action.PICK";

    /**
     * Activity Action: Creates a shortcut.
     * <p>Input: Nothing.</p>
     * <p>Output: An Intent representing the shortcut. The intent must contain three
     * extras: SHORTCUT_INTENT (value: Intent), SHORTCUT_NAME (value: String),
     * and SHORTCUT_ICON (value: Bitmap) or SHORTCUT_ICON_RESOURCE
     * (value: ShortcutIconResource).</p>
     *
     * @see #EXTRA_SHORTCUT_INTENT
     * @see #EXTRA_SHORTCUT_NAME
     * @see #EXTRA_SHORTCUT_ICON
     * @see #EXTRA_SHORTCUT_ICON_RESOURCE
     * @see android.content.Intent.ShortcutIconResource
     */
    @SdkConstant(SdkConstantType.ACTIVITY_INTENT_ACTION)
    public static final String ACTION_CREATE_SHORTCUT = "android.intent.action.CREATE_SHORTCUT";

    /**
     * The name of the extra used to define the Intent of a shortcut.
     *
     * @see #ACTION_CREATE_SHORTCUT
     */
    public static final String EXTRA_SHORTCUT_INTENT = "android.intent.extra.shortcut.INTENT";
    /**
     * The name of the extra used to define the name of a shortcut.
     *
     * @see #ACTION_CREATE_SHORTCUT
     */
    public static final String EXTRA_SHORTCUT_NAME = "android.intent.extra.shortcut.NAME";
    /**
     * The name of the extra used to define the icon, as a Bitmap, of a shortcut.
     *
     * @see #ACTION_CREATE_SHORTCUT
     */
    public static final String EXTRA_SHORTCUT_ICON = "android.intent.extra.shortcut.ICON";
    /**
     * The name of the extra used to define the icon, as a ShortcutIconResource, of a shortcut.
     *
     * @see #ACTION_CREATE_SHORTCUT
     * @see android.content.Intent.ShortcutIconResource
     */
    public static final String EXTRA_SHORTCUT_ICON_RESOURCE =
            "android.intent.extra.shortcut.ICON_RESOURCE";

    /**
     * Represents a shortcut/live folder icon resource.
     *
     * @see Intent#ACTION_CREATE_SHORTCUT
     * @see Intent#EXTRA_SHORTCUT_ICON_RESOURCE
     * @see android.provider.LiveFolders#ACTION_CREATE_LIVE_FOLDER
     * @see android.provider.LiveFolders#EXTRA_LIVE_FOLDER_ICON
     */
    public static class ShortcutIconResource implements Parcelable {
        /**
         * The package name of the application containing the icon.
         */
        public String packageName;

        /**
         * The resource name of the icon, including package, name and type.
         */
        public String resourceName;

        /**
         * Creates a new ShortcutIconResource for the specified context and resource
         * identifier.
         *
         * @param context The context of the application.
         * @param resourceId The resource idenfitier for the icon.
         * @return A new ShortcutIconResource with the specified's context package name
         *         and icon resource idenfitier.
         */
        public static ShortcutIconResource fromContext(Context context, int resourceId) {
            ShortcutIconResource icon = new ShortcutIconResource();
            icon.packageName = context.getPackageName();
            icon.resourceName = context.getResources().getResourceName(resourceId);
            return icon;
        }

        /**
         * Used to read a ShortcutIconResource from a Parcel.
         */
        public static final Parcelable.Creator<ShortcutIconResource> CREATOR =
            new Parcelable.Creator<ShortcutIconResource>() {

                public ShortcutIconResource createFromParcel(Parcel source) {
                    ShortcutIconResource icon = new ShortcutIconResource();
                    icon.packageName = source.readString();
                    icon.resourceName = source.readString();
                    return icon;
                }

                public ShortcutIconResource[] newArray(int size) {
                    return new ShortcutIconResource[size];
                }
            };

        /**
         * No special parcel contents.
         */
        public int describeContents() {
            return 0;
        }

        public void writeToParcel(Parcel dest, int flags) {
            dest.writeString(packageName);
            dest.writeString(resourceName);
        }

        @Override
        public String toString() {
            return resourceName;
        }
    }

    /**
     * Activity Action: Display an activity chooser, allowing the user to pick
     * what they want to before proceeding.  This can be used as an alternative
     * to the standard activity picker that is displayed by the system when
     * you try to start an activity with multiple possible matches, with these
     * differences in behavior:
     * <ul>
     * <li>You can specify the title that will appear in the activity chooser.
     * <li>The user does not have the option to make one of the matching
     * activities a preferred activity, and all possible activities will
     * always be shown even if one of them is currently marked as the
     * preferred activity.
     * </ul>
     * <p>
     * This action should be used when the user will naturally expect to
     * select an activity in order to proceed.  An example if when not to use
     * it is when the user clicks on a "mailto:" link.  They would naturally
     * expect to go directly to their mail app, so startActivity() should be
     * called directly: it will
     * either launch the current preferred app, or put up a dialog allowing the
     * user to pick an app to use and optionally marking that as preferred.
     * <p>
     * In contrast, if the user is selecting a menu item to send a picture
     * they are viewing to someone else, there are many different things they
     * may want to do at this point: send it through e-mail, upload it to a
     * web service, etc.  In this case the CHOOSER action should be used, to
     * always present to the user a list of the things they can do, with a
     * nice title given by the caller such as "Send this photo with:".
     * <p>
     * As a convenience, an Intent of this form can be created with the
     * {@link #createChooser} function.
     * <p>Input: No data should be specified.  get*Extra must have
     * a {@link #EXTRA_INTENT} field containing the Intent being executed,
     * and can optionally have a {@link #EXTRA_TITLE} field containing the
     * title text to display in the chooser.
     * <p>Output: Depends on the protocol of {@link #EXTRA_INTENT}.
     */
    @SdkConstant(SdkConstantType.ACTIVITY_INTENT_ACTION)
    public static final String ACTION_CHOOSER = "android.intent.action.CHOOSER";

    /**
     * Convenience function for creating a {@link #ACTION_CHOOSER} Intent.
     *
     * @param target The Intent that the user will be selecting an activity
     * to perform.
     * @param title Optional title that will be displayed in the chooser.
     * @return Return a new Intent object that you can hand to
     * {@link Context#startActivity(Intent) Context.startActivity()} and
     * related methods.
     */
    public static Intent createChooser(Intent target, CharSequence title) {
        Intent intent = new Intent(ACTION_CHOOSER);
        intent.putExtra(EXTRA_INTENT, target);
        if (title != null) {
            intent.putExtra(EXTRA_TITLE, title);
        }
        return intent;
    }
    /**
     * Activity Action: Allow the user to select a particular kind of data and
     * return it.  This is different than {@link #ACTION_PICK} in that here we
     * just say what kind of data is desired, not a URI of existing data from
     * which the user can pick.  A ACTION_GET_CONTENT could allow the user to
     * create the data as it runs (for example taking a picture or recording a
     * sound), let them browser over the web and download the desired data,
     * etc.
     * <p>
     * There are two main ways to use this action: if you want an specific kind
     * of data, such as a person contact, you set the MIME type to the kind of
     * data you want and launch it with {@link Context#startActivity(Intent)}.
     * The system will then launch the best application to select that kind
     * of data for you.
     * <p>
     * You may also be interested in any of a set of types of content the user
     * can pick.  For example, an e-mail application that wants to allow the
     * user to add an attachment to an e-mail message can use this action to
     * bring up a list of all of the types of content the user can attach.
     * <p>
     * In this case, you should wrap the GET_CONTENT intent with a chooser
     * (through {@link #createChooser}), which will give the proper interface
     * for the user to pick how to send your data and allow you to specify
     * a prompt indicating what they are doing.  You will usually specify a
     * broad MIME type (such as image/* or {@literal *}/*), resulting in a
     * broad range of content types the user can select from.
     * <p>
     * When using such a broad GET_CONTENT action, it is often desireable to
     * only pick from data that can be represented as a stream.  This is
     * accomplished by requiring the {@link #CATEGORY_OPENABLE} in the Intent.
     * <p>
     * Input: {@link #getType} is the desired MIME type to retrieve.  Note
     * that no URI is supplied in the intent, as there are no constraints on
     * where the returned data originally comes from.  You may also include the
     * {@link #CATEGORY_OPENABLE} if you can only accept data that can be
     * opened as a stream.
     * <p>
     * Output: The URI of the item that was picked.  This must be a content:
     * URI so that any receiver can access it.
     */
    @SdkConstant(SdkConstantType.ACTIVITY_INTENT_ACTION)
    public static final String ACTION_GET_CONTENT = "android.intent.action.GET_CONTENT";
    /**
     * Activity Action: Dial a number as specified by the data.  This shows a
     * UI with the number being dialed, allowing the user to explicitly
     * initiate the call.
     * <p>Input: If nothing, an empty dialer is started; else {@link #getData}
     * is URI of a phone number to be dialed or a tel: URI of an explicit phone
     * number.
     * <p>Output: nothing.
     */
    @SdkConstant(SdkConstantType.ACTIVITY_INTENT_ACTION)
    public static final String ACTION_DIAL = "android.intent.action.DIAL";
    /**
     * Activity Action: Perform a call to someone specified by the data.
     * <p>Input: If nothing, an empty dialer is started; else {@link #getData}
     * is URI of a phone number to be dialed or a tel: URI of an explicit phone
     * number.
     * <p>Output: nothing.
     *
     * <p>Note: there will be restrictions on which applications can initiate a
     * call; most applications should use the {@link #ACTION_DIAL}.
     * <p>Note: this Intent <strong>cannot</strong> be used to call emergency
     * numbers.  Applications can <strong>dial</strong> emergency numbers using
     * {@link #ACTION_DIAL}, however.
     */
    @SdkConstant(SdkConstantType.ACTIVITY_INTENT_ACTION)
    public static final String ACTION_CALL = "android.intent.action.CALL";
    /**
     * Activity Action: Perform a call to an emergency number specified by the
     * data.
     * <p>Input: {@link #getData} is URI of a phone number to be dialed or a
     * tel: URI of an explicit phone number.
     * <p>Output: nothing.
     * @hide
     */
    public static final String ACTION_CALL_EMERGENCY = "android.intent.action.CALL_EMERGENCY";
    /**
     * Activity action: Perform a call to any number (emergency or not)
     * specified by the data.
     * <p>Input: {@link #getData} is URI of a phone number to be dialed or a
     * tel: URI of an explicit phone number.
     * <p>Output: nothing.
     * @hide
     */
    public static final String ACTION_CALL_PRIVILEGED = "android.intent.action.CALL_PRIVILEGED";
    /**
     * Activity Action: Send a message to someone specified by the data.
     * <p>Input: {@link #getData} is URI describing the target.
     * <p>Output: nothing.
     */
    @SdkConstant(SdkConstantType.ACTIVITY_INTENT_ACTION)
    public static final String ACTION_SENDTO = "android.intent.action.SENDTO";
    /**
     * Activity Action: Deliver some data to someone else.  Who the data is
     * being delivered to is not specified; it is up to the receiver of this
     * action to ask the user where the data should be sent.
     * <p>
     * When launching a SEND intent, you should usually wrap it in a chooser
     * (through {@link #createChooser}), which will give the proper interface
     * for the user to pick how to send your data and allow you to specify
     * a prompt indicating what they are doing.
     * <p>
     * Input: {@link #getType} is the MIME type of the data being sent.
     * get*Extra can have either a {@link #EXTRA_TEXT}
     * or {@link #EXTRA_STREAM} field, containing the data to be sent.  If
     * using EXTRA_TEXT, the MIME type should be "text/plain"; otherwise it
     * should be the MIME type of the data in EXTRA_STREAM.  Use {@literal *}/*
     * if the MIME type is unknown (this will only allow senders that can
     * handle generic data streams).
     * <p>
     * Optional standard extras, which may be interpreted by some recipients as
     * appropriate, are: {@link #EXTRA_EMAIL}, {@link #EXTRA_CC},
     * {@link #EXTRA_BCC}, {@link #EXTRA_SUBJECT}.
     * <p>
     * Output: nothing.
     */
    @SdkConstant(SdkConstantType.ACTIVITY_INTENT_ACTION)
    public static final String ACTION_SEND = "android.intent.action.SEND";
    /**
     * Activity Action: Deliver multiple data to someone else.
     * <p>
     * Like ACTION_SEND, except the data is multiple.
     * <p>
     * Input: {@link #getType} is the MIME type of the data being sent.
     * get*ArrayListExtra can have either a {@link #EXTRA_TEXT} or {@link
     * #EXTRA_STREAM} field, containing the data to be sent.
     * <p>
     * Multiple types are supported, and receivers should handle mixed types
     * whenever possible. The right way for the receiver to check them is to
     * use the content resolver on each URI. The intent sender should try to
     * put the most concrete mime type in the intent type, but it can fall
     * back to {@literal <type>/*} or {@literal *}/* as needed.
     * <p>
     * e.g. if you are sending image/jpg and image/jpg, the intent's type can
     * be image/jpg, but if you are sending image/jpg and image/png, then the
     * intent's type should be image/*.
     * <p>
     * Optional standard extras, which may be interpreted by some recipients as
     * appropriate, are: {@link #EXTRA_EMAIL}, {@link #EXTRA_CC},
     * {@link #EXTRA_BCC}, {@link #EXTRA_SUBJECT}.
     * <p>
     * Output: nothing.
     */
    @SdkConstant(SdkConstantType.ACTIVITY_INTENT_ACTION)
    public static final String ACTION_SEND_MULTIPLE = "android.intent.action.SEND_MULTIPLE";
    /**
     * Activity Action: Handle an incoming phone call.
     * <p>Input: nothing.
     * <p>Output: nothing.
     */
    @SdkConstant(SdkConstantType.ACTIVITY_INTENT_ACTION)
    public static final String ACTION_ANSWER = "android.intent.action.ANSWER";
    /**
     * Activity Action: Insert an empty item into the given container.
     * <p>Input: {@link #getData} is URI of the directory (vnd.android.cursor.dir/*)
     * in which to place the data.
     * <p>Output: URI of the new data that was created.
     */
    @SdkConstant(SdkConstantType.ACTIVITY_INTENT_ACTION)
    public static final String ACTION_INSERT = "android.intent.action.INSERT";
    /**
     * Activity Action: Delete the given data from its container.
     * <p>Input: {@link #getData} is URI of data to be deleted.
     * <p>Output: nothing.
     */
    @SdkConstant(SdkConstantType.ACTIVITY_INTENT_ACTION)
    public static final String ACTION_DELETE = "android.intent.action.DELETE";
    /**
     * Activity Action: Run the data, whatever that means.
     * <p>Input: ?  (Note: this is currently specific to the test harness.)
     * <p>Output: nothing.
     */
    @SdkConstant(SdkConstantType.ACTIVITY_INTENT_ACTION)
    public static final String ACTION_RUN = "android.intent.action.RUN";
    /**
     * Activity Action: Perform a data synchronization.
     * <p>Input: ?
     * <p>Output: ?
     */
    @SdkConstant(SdkConstantType.ACTIVITY_INTENT_ACTION)
    public static final String ACTION_SYNC = "android.intent.action.SYNC";
    /**
     * Activity Action: Pick an activity given an intent, returning the class
     * selected.
     * <p>Input: get*Extra field {@link #EXTRA_INTENT} is an Intent
     * used with {@link PackageManager#queryIntentActivities} to determine the
     * set of activities from which to pick.
     * <p>Output: Class name of the activity that was selected.
     */
    @SdkConstant(SdkConstantType.ACTIVITY_INTENT_ACTION)
    public static final String ACTION_PICK_ACTIVITY = "android.intent.action.PICK_ACTIVITY";
    /**
     * Activity Action: Perform a search.
     * <p>Input: {@link android.app.SearchManager#QUERY getStringExtra(SearchManager.QUERY)}
     * is the text to search for.  If empty, simply
     * enter your search results Activity with the search UI activated.
     * <p>Output: nothing.
     */
    @SdkConstant(SdkConstantType.ACTIVITY_INTENT_ACTION)
    public static final String ACTION_SEARCH = "android.intent.action.SEARCH";
    /**
     * Activity Action: Start the platform-defined tutorial
     * <p>Input: {@link android.app.SearchManager#QUERY getStringExtra(SearchManager.QUERY)}
     * is the text to search for.  If empty, simply
     * enter your search results Activity with the search UI activated.
     * <p>Output: nothing.
     */
    @SdkConstant(SdkConstantType.ACTIVITY_INTENT_ACTION)
    public static final String ACTION_SYSTEM_TUTORIAL = "android.intent.action.SYSTEM_TUTORIAL";
    /**
     * Activity Action: Perform a web search.
     * <p>
     * Input: {@link android.app.SearchManager#QUERY
     * getStringExtra(SearchManager.QUERY)} is the text to search for. If it is
     * a url starts with http or https, the site will be opened. If it is plain
     * text, Google search will be applied.
     * <p>
     * Output: nothing.
     */
    @SdkConstant(SdkConstantType.ACTIVITY_INTENT_ACTION)
    public static final String ACTION_WEB_SEARCH = "android.intent.action.WEB_SEARCH";
    /**
     * Activity Action: List all available applications
     * <p>Input: Nothing.
     * <p>Output: nothing.
     */
    @SdkConstant(SdkConstantType.ACTIVITY_INTENT_ACTION)
    public static final String ACTION_ALL_APPS = "android.intent.action.ALL_APPS";
    /**
     * Activity Action: Show settings for choosing wallpaper
     * <p>Input: Nothing.
     * <p>Output: Nothing.
     */
    @SdkConstant(SdkConstantType.ACTIVITY_INTENT_ACTION)
    public static final String ACTION_SET_WALLPAPER = "android.intent.action.SET_WALLPAPER";

    /**
     * Activity Action: Show activity for reporting a bug.
     * <p>Input: Nothing.
     * <p>Output: Nothing.
     */
    @SdkConstant(SdkConstantType.ACTIVITY_INTENT_ACTION)
    public static final String ACTION_BUG_REPORT = "android.intent.action.BUG_REPORT";

    /**
     *  Activity Action: Main entry point for factory tests.  Only used when
     *  the device is booting in factory test node.  The implementing package
     *  must be installed in the system image.
     *  <p>Input: nothing
     *  <p>Output: nothing
     */
    public static final String ACTION_FACTORY_TEST = "android.intent.action.FACTORY_TEST";

    /**
     * Activity Action: The user pressed the "call" button to go to the dialer
     * or other appropriate UI for placing a call.
     * <p>Input: Nothing.
     * <p>Output: Nothing.
     */
    @SdkConstant(SdkConstantType.ACTIVITY_INTENT_ACTION)
    public static final String ACTION_CALL_BUTTON = "android.intent.action.CALL_BUTTON";

    /**
     * Activity Action: Start Voice Command.
     * <p>Input: Nothing.
     * <p>Output: Nothing.
     */
    @SdkConstant(SdkConstantType.ACTIVITY_INTENT_ACTION)
    public static final String ACTION_VOICE_COMMAND = "android.intent.action.VOICE_COMMAND";

    /**
     * Activity Action: Start action associated with long pressing on the
     * search key.
     * <p>Input: Nothing.
     * <p>Output: Nothing.
     */
    @SdkConstant(SdkConstantType.ACTIVITY_INTENT_ACTION)
    public static final String ACTION_SEARCH_LONG_PRESS = "android.intent.action.SEARCH_LONG_PRESS";

    /**
     * Activity Action: The user pressed the "Report" button in the crash/ANR dialog.
     * This intent is delivered to the package which installed the application, usually
     * the Market.
     * <p>Input: No data is specified. The bug report is passed in using
     * an {@link #EXTRA_BUG_REPORT} field.
     * <p>Output: Nothing.
     * @hide
     */
    @SdkConstant(SdkConstantType.ACTIVITY_INTENT_ACTION)
    public static final String ACTION_APP_ERROR = "android.intent.action.APP_ERROR";

    /**
     * Activity Action: Show power usage information to the user.
     * <p>Input: Nothing.
     * <p>Output: Nothing.
     */
    @SdkConstant(SdkConstantType.ACTIVITY_INTENT_ACTION)
    public static final String ACTION_POWER_USAGE_SUMMARY = "android.intent.action.POWER_USAGE_SUMMARY";
    
    /**
     * Activity Action: Setup wizard to launch after a platform update.  This
     * activity should have a string meta-data field associated with it,
     * {@link #METADATA_SETUP_VERSION}, which defines the current version of
     * the platform for setup.  The activity will be launched only if
     * {@link android.provider.Settings.Secure#LAST_SETUP_SHOWN} is not the
     * same value.
     * <p>Input: Nothing.
     * <p>Output: Nothing.
     * @hide
     */
    @SdkConstant(SdkConstantType.ACTIVITY_INTENT_ACTION)
    public static final String ACTION_UPGRADE_SETUP = "android.intent.action.UPGRADE_SETUP";
    
    /**
     * A string associated with a {@link #ACTION_UPGRADE_SETUP} activity
     * describing the last run version of the platform that was setup.
     * @hide
     */
    public static final String METADATA_SETUP_VERSION = "android.SETUP_VERSION";

    // ---------------------------------------------------------------------
    // ---------------------------------------------------------------------
    // Standard intent broadcast actions (see action variable).

    /**
     * Broadcast Action: Sent after the screen turns off.
     * 
     * <p class="note">This is a protected intent that can only be sent
     * by the system.
     */
    @SdkConstant(SdkConstantType.BROADCAST_INTENT_ACTION)
    public static final String ACTION_SCREEN_OFF = "android.intent.action.SCREEN_OFF";
    /**
     * Broadcast Action: Sent after the screen turns on.
     * 
     * <p class="note">This is a protected intent that can only be sent
     * by the system.
     */
    @SdkConstant(SdkConstantType.BROADCAST_INTENT_ACTION)
    public static final String ACTION_SCREEN_ON = "android.intent.action.SCREEN_ON";

    /**
     * Broadcast Action: Sent when the user is present after device wakes up (e.g when the
     * keyguard is gone).
     * 
     * <p class="note">This is a protected intent that can only be sent
     * by the system.
     */
    @SdkConstant(SdkConstantType.BROADCAST_INTENT_ACTION)
    public static final String ACTION_USER_PRESENT= "android.intent.action.USER_PRESENT";

    /**
     * Broadcast Action: The current time has changed.  Sent every
     * minute.  You can <em>not</em> receive this through components declared
     * in manifests, only by exlicitly registering for it with
     * {@link Context#registerReceiver(BroadcastReceiver, IntentFilter)
     * Context.registerReceiver()}.
     * 
     * <p class="note">This is a protected intent that can only be sent
     * by the system.
     */
    @SdkConstant(SdkConstantType.BROADCAST_INTENT_ACTION)
    public static final String ACTION_TIME_TICK = "android.intent.action.TIME_TICK";
    /**
     * Broadcast Action: The time was set.
     */
    @SdkConstant(SdkConstantType.BROADCAST_INTENT_ACTION)
    public static final String ACTION_TIME_CHANGED = "android.intent.action.TIME_SET";
    /**
     * Broadcast Action: The date has changed.
     */
    @SdkConstant(SdkConstantType.BROADCAST_INTENT_ACTION)
    public static final String ACTION_DATE_CHANGED = "android.intent.action.DATE_CHANGED";
    /**
     * Broadcast Action: The timezone has changed. The intent will have the following extra values:</p>
     * <ul>
     *   <li><em>time-zone</em> - The java.util.TimeZone.getID() value identifying the new time zone.</li>
     * </ul>
     * 
     * <p class="note">This is a protected intent that can only be sent
     * by the system.
     */
    @SdkConstant(SdkConstantType.BROADCAST_INTENT_ACTION)
    public static final String ACTION_TIMEZONE_CHANGED = "android.intent.action.TIMEZONE_CHANGED";
    /**
     * Alarm Changed Action: This is broadcast when the AlarmClock
     * application's alarm is set or unset.  It is used by the
     * AlarmClock application and the StatusBar service.
     * @hide
     */
    @SdkConstant(SdkConstantType.BROADCAST_INTENT_ACTION)
    public static final String ACTION_ALARM_CHANGED = "android.intent.action.ALARM_CHANGED";
    /**
     * Sync State Changed Action: This is broadcast when the sync starts or stops or when one has
     * been failing for a long time.  It is used by the SyncManager and the StatusBar service.
     * @hide
     */
    @SdkConstant(SdkConstantType.BROADCAST_INTENT_ACTION)
    public static final String ACTION_SYNC_STATE_CHANGED
            = "android.intent.action.SYNC_STATE_CHANGED";
    /**
     * Broadcast Action: This is broadcast once, after the system has finished
     * booting.  It can be used to perform application-specific initialization,
     * such as installing alarms.  You must hold the
     * {@link android.Manifest.permission#RECEIVE_BOOT_COMPLETED} permission
     * in order to receive this broadcast.
     * 
     * <p class="note">This is a protected intent that can only be sent
     * by the system.
     */
    @SdkConstant(SdkConstantType.BROADCAST_INTENT_ACTION)
    public static final String ACTION_BOOT_COMPLETED = "android.intent.action.BOOT_COMPLETED";
    /**
     * Broadcast Action: This is broadcast when a user action should request a
     * temporary system dialog to dismiss.  Some examples of temporary system
     * dialogs are the notification window-shade and the recent tasks dialog.
     */
    public static final String ACTION_CLOSE_SYSTEM_DIALOGS = "android.intent.action.CLOSE_SYSTEM_DIALOGS";
    /**
     * Broadcast Action: Trigger the download and eventual installation
     * of a package.
     * <p>Input: {@link #getData} is the URI of the package file to download.
     * 
     * <p class="note">This is a protected intent that can only be sent
     * by the system.
     */
    @SdkConstant(SdkConstantType.BROADCAST_INTENT_ACTION)
    public static final String ACTION_PACKAGE_INSTALL = "android.intent.action.PACKAGE_INSTALL";
    /**
     * Broadcast Action: A new application package has been installed on the
     * device. The data contains the name of the package.  Note that the
     * newly installed package does <em>not</em> receive this broadcast.
     * <p>My include the following extras:
     * <ul>
     * <li> {@link #EXTRA_UID} containing the integer uid assigned to the new package.
     * <li> {@link #EXTRA_REPLACING} is set to true if this is following
     * an {@link #ACTION_PACKAGE_REMOVED} broadcast for the same package.
     * </ul>
     * 
     * <p class="note">This is a protected intent that can only be sent
     * by the system.
     */
    @SdkConstant(SdkConstantType.BROADCAST_INTENT_ACTION)
    public static final String ACTION_PACKAGE_ADDED = "android.intent.action.PACKAGE_ADDED";
    /**
     * Broadcast Action: A new version of an application package has been
     * installed, replacing an existing version that was previously installed.
     * The data contains the name of the package.
     * <p>My include the following extras:
     * <ul>
     * <li> {@link #EXTRA_UID} containing the integer uid assigned to the new package.
     * </ul>
     * 
     * <p class="note">This is a protected intent that can only be sent
     * by the system.
     */
    @SdkConstant(SdkConstantType.BROADCAST_INTENT_ACTION)
    public static final String ACTION_PACKAGE_REPLACED = "android.intent.action.PACKAGE_REPLACED";
    /**
     * Broadcast Action: An existing application package has been removed from
     * the device.  The data contains the name of the package.  The package
     * that is being installed does <em>not</em> receive this Intent.
     * <ul>
     * <li> {@link #EXTRA_UID} containing the integer uid previously assigned
     * to the package.
     * <li> {@link #EXTRA_DATA_REMOVED} is set to true if the entire
     * application -- data and code -- is being removed.
     * <li> {@link #EXTRA_REPLACING} is set to true if this will be followed
     * by an {@link #ACTION_PACKAGE_ADDED} broadcast for the same package.
     * </ul>
     * 
     * <p class="note">This is a protected intent that can only be sent
     * by the system.
     */
    @SdkConstant(SdkConstantType.BROADCAST_INTENT_ACTION)
    public static final String ACTION_PACKAGE_REMOVED = "android.intent.action.PACKAGE_REMOVED";
    /**
     * Broadcast Action: An existing application package has been changed (e.g. a component has been
     * enabled or disabled.  The data contains the name of the package.
     * <ul>
     * <li> {@link #EXTRA_UID} containing the integer uid assigned to the package.
     * <li> {@link #EXTRA_CHANGED_COMPONENT_NAME} containing the class name of the changed component.
     * <li> {@link #EXTRA_DONT_KILL_APP} containing boolean field to override the default action of restarting the application.
     * </ul>
     * 
     * <p class="note">This is a protected intent that can only be sent
     * by the system.
     */
    @SdkConstant(SdkConstantType.BROADCAST_INTENT_ACTION)
    public static final String ACTION_PACKAGE_CHANGED = "android.intent.action.PACKAGE_CHANGED";
    /**
     * Broadcast Action: The user has restarted a package, and all of its
     * processes have been killed.  All runtime state
     * associated with it (processes, alarms, notifications, etc) should
     * be removed.  Note that the restarted package does <em>not</em>
     * receive this broadcast.
     * The data contains the name of the package.
     * <ul>
     * <li> {@link #EXTRA_UID} containing the integer uid assigned to the package.
     * </ul>
     * 
     * <p class="note">This is a protected intent that can only be sent
     * by the system.
     */
    @SdkConstant(SdkConstantType.BROADCAST_INTENT_ACTION)
    public static final String ACTION_PACKAGE_RESTARTED = "android.intent.action.PACKAGE_RESTARTED";
    /**
     * Broadcast Action: The user has cleared the data of a package.  This should
     * be preceded by {@link #ACTION_PACKAGE_RESTARTED}, after which all of
     * its persistent data is erased and this broadcast sent.
     * Note that the cleared package does <em>not</em>
     * receive this broadcast. The data contains the name of the package.
     * <ul>
     * <li> {@link #EXTRA_UID} containing the integer uid assigned to the package.
     * </ul>
     * 
     * <p class="note">This is a protected intent that can only be sent
     * by the system.
     */
    @SdkConstant(SdkConstantType.BROADCAST_INTENT_ACTION)
    public static final String ACTION_PACKAGE_DATA_CLEARED = "android.intent.action.PACKAGE_DATA_CLEARED";
    /**
     * Broadcast Action: A user ID has been removed from the system.  The user
     * ID number is stored in the extra data under {@link #EXTRA_UID}.
     * 
     * <p class="note">This is a protected intent that can only be sent
     * by the system.
     */
    @SdkConstant(SdkConstantType.BROADCAST_INTENT_ACTION)
    public static final String ACTION_UID_REMOVED = "android.intent.action.UID_REMOVED";
    /**
     * Broadcast Action:  The current system wallpaper has changed.  See
     * {@link android.app.WallpaperManager} for retrieving the new wallpaper.
     */
    @SdkConstant(SdkConstantType.BROADCAST_INTENT_ACTION)
    public static final String ACTION_WALLPAPER_CHANGED = "android.intent.action.WALLPAPER_CHANGED";
    /**
     * Broadcast Action: The current device {@link android.content.res.Configuration}
     * (orientation, locale, etc) has changed.  When such a change happens, the
     * UIs (view hierarchy) will need to be rebuilt based on this new
     * information; for the most part, applications don't need to worry about
     * this, because the system will take care of stopping and restarting the
     * application to make sure it sees the new changes.  Some system code that
     * can not be restarted will need to watch for this action and handle it
     * appropriately.
     * 
     * <p class="note">This is a protected intent that can only be sent
     * by the system.
     *
     * @see android.content.res.Configuration
     */
    @SdkConstant(SdkConstantType.BROADCAST_INTENT_ACTION)
    public static final String ACTION_CONFIGURATION_CHANGED = "android.intent.action.CONFIGURATION_CHANGED";
    /**
     * Broadcast Action:  This is a <em>sticky broadcast</em> containing the
     * charging state, level, and other information about the battery.
     * See {@link android.os.BatteryManager} for documentation on the
     * contents of the Intent.
     *
     * <p class="note">
     * You can <em>not</em> receive this through components declared
     * in manifests, only by explicitly registering for it with
     * {@link Context#registerReceiver(BroadcastReceiver, IntentFilter)
     * Context.registerReceiver()}.  See {@link #ACTION_BATTERY_LOW},
     * {@link #ACTION_BATTERY_OKAY}, {@link #ACTION_POWER_CONNECTED},
     * and {@link #ACTION_POWER_DISCONNECTED} for distinct battery-related
     * broadcasts that are sent and can be received through manifest
     * receivers.
     * 
     * <p class="note">This is a protected intent that can only be sent
     * by the system.
     */
    @SdkConstant(SdkConstantType.BROADCAST_INTENT_ACTION)
    public static final String ACTION_BATTERY_CHANGED = "android.intent.action.BATTERY_CHANGED";
    /**
     * Broadcast Action:  Indicates low battery condition on the device.
     * This broadcast corresponds to the "Low battery warning" system dialog.
     * 
     * <p class="note">This is a protected intent that can only be sent
     * by the system.
     */
    @SdkConstant(SdkConstantType.BROADCAST_INTENT_ACTION)
    public static final String ACTION_BATTERY_LOW = "android.intent.action.BATTERY_LOW";
    /**
     * Broadcast Action:  Indicates the battery is now okay after being low.
     * This will be sent after {@link #ACTION_BATTERY_LOW} once the battery has
     * gone back up to an okay state.
     * 
     * <p class="note">This is a protected intent that can only be sent
     * by the system.
     */
    @SdkConstant(SdkConstantType.BROADCAST_INTENT_ACTION)
    public static final String ACTION_BATTERY_OKAY = "android.intent.action.BATTERY_OKAY";
    /**
     * Broadcast Action:  External power has been connected to the device.
     * This is intended for applications that wish to register specifically to this notification.
     * Unlike ACTION_BATTERY_CHANGED, applications will be woken for this and so do not have to
     * stay active to receive this notification.  This action can be used to implement actions
     * that wait until power is available to trigger.
     * 
     * <p class="note">This is a protected intent that can only be sent
     * by the system.
     */
    @SdkConstant(SdkConstantType.BROADCAST_INTENT_ACTION)
    public static final String ACTION_POWER_CONNECTED = "android.intent.action.ACTION_POWER_CONNECTED";
    /**
     * Broadcast Action:  External power has been removed from the device.
     * This is intended for applications that wish to register specifically to this notification.
     * Unlike ACTION_BATTERY_CHANGED, applications will be woken for this and so do not have to
     * stay active to receive this notification.  This action can be used to implement actions
     * that wait until power is available to trigger.
     * 
     * <p class="note">This is a protected intent that can only be sent
     * by the system.
     */
    @SdkConstant(SdkConstantType.BROADCAST_INTENT_ACTION)
    public static final String ACTION_POWER_DISCONNECTED =
<<<<<<< HEAD
            "android.intent.action.ACTION_POWER_DISCONNECTED";    
=======
            "android.intent.action.ACTION_POWER_DISCONNECTED";
>>>>>>> 9db3d07b
    /**
     * Broadcast Action:  Device is shutting down.
     * This is broadcast when the device is being shut down (completely turned
     * off, not sleeping).  Once the broadcast is complete, the final shutdown
     * will proceed and all unsaved data lost.  Apps will not normally need
     * to handle this, since the foreground activity will be paused as well.
     * 
     * <p class="note">This is a protected intent that can only be sent
     * by the system.
     */
    @SdkConstant(SdkConstantType.BROADCAST_INTENT_ACTION)
    public static final String ACTION_SHUTDOWN = "android.intent.action.ACTION_SHUTDOWN";
    /**
     * Activity Action:  Start this activity to request system shutdown.
     * The optional boolean extra field {@link #EXTRA_KEY_CONFIRM} can be set to true
     * to request confirmation from the user before shutting down.
     *
     * <p class="note">This is a protected intent that can only be sent
     * by the system.
     *
     * {@hide}
     */
    public static final String ACTION_REQUEST_SHUTDOWN = "android.intent.action.ACTION_REQUEST_SHUTDOWN";
    /**
     * Broadcast Action:  A sticky broadcast that indicates low memory
     * condition on the device
     * 
     * <p class="note">This is a protected intent that can only be sent
     * by the system.
     */
    @SdkConstant(SdkConstantType.BROADCAST_INTENT_ACTION)
    public static final String ACTION_DEVICE_STORAGE_LOW = "android.intent.action.DEVICE_STORAGE_LOW";
    /**
     * Broadcast Action:  Indicates low memory condition on the device no longer exists
     * 
     * <p class="note">This is a protected intent that can only be sent
     * by the system.
     */
    @SdkConstant(SdkConstantType.BROADCAST_INTENT_ACTION)
    public static final String ACTION_DEVICE_STORAGE_OK = "android.intent.action.DEVICE_STORAGE_OK";
    /**
     * Broadcast Action:  Indicates low memory condition notification acknowledged by user
     * and package management should be started.
     * This is triggered by the user from the ACTION_DEVICE_STORAGE_LOW
     * notification.
     */
    @SdkConstant(SdkConstantType.BROADCAST_INTENT_ACTION)
    public static final String ACTION_MANAGE_PACKAGE_STORAGE = "android.intent.action.MANAGE_PACKAGE_STORAGE";
    /**
     * Broadcast Action:  The device has entered USB Mass Storage mode.
     * This is used mainly for the USB Settings panel.
     * Apps should listen for ACTION_MEDIA_MOUNTED and ACTION_MEDIA_UNMOUNTED broadcasts to be notified
     * when the SD card file system is mounted or unmounted
     */
    @SdkConstant(SdkConstantType.BROADCAST_INTENT_ACTION)
    public static final String ACTION_UMS_CONNECTED = "android.intent.action.UMS_CONNECTED";

    /**
     * Broadcast Action:  The device has exited USB Mass Storage mode.
     * This is used mainly for the USB Settings panel.
     * Apps should listen for ACTION_MEDIA_MOUNTED and ACTION_MEDIA_UNMOUNTED broadcasts to be notified
     * when the SD card file system is mounted or unmounted
     */
    @SdkConstant(SdkConstantType.BROADCAST_INTENT_ACTION)
    public static final String ACTION_UMS_DISCONNECTED = "android.intent.action.UMS_DISCONNECTED";

    /**
     * Broadcast Action:  External media has been removed.
     * The path to the mount point for the removed media is contained in the Intent.mData field.
     */
    @SdkConstant(SdkConstantType.BROADCAST_INTENT_ACTION)
    public static final String ACTION_MEDIA_REMOVED = "android.intent.action.MEDIA_REMOVED";

    /**
     * Broadcast Action:  External media is present, but not mounted at its mount point.
     * The path to the mount point for the removed media is contained in the Intent.mData field.
     */
    @SdkConstant(SdkConstantType.BROADCAST_INTENT_ACTION)
    public static final String ACTION_MEDIA_UNMOUNTED = "android.intent.action.MEDIA_UNMOUNTED";

    /**
     * Broadcast Action:  External media is present, and being disk-checked
     * The path to the mount point for the checking media is contained in the Intent.mData field.
     */
    @SdkConstant(SdkConstantType.BROADCAST_INTENT_ACTION)
    public static final String ACTION_MEDIA_CHECKING = "android.intent.action.MEDIA_CHECKING";

    /**
     * Broadcast Action:  External media is present, but is using an incompatible fs (or is blank)
     * The path to the mount point for the checking media is contained in the Intent.mData field.
     */
    @SdkConstant(SdkConstantType.BROADCAST_INTENT_ACTION)
    public static final String ACTION_MEDIA_NOFS = "android.intent.action.MEDIA_NOFS";

    /**
     * Broadcast Action:  External media is present and mounted at its mount point.
     * The path to the mount point for the removed media is contained in the Intent.mData field.
     * The Intent contains an extra with name "read-only" and Boolean value to indicate if the
     * media was mounted read only.
     */
    @SdkConstant(SdkConstantType.BROADCAST_INTENT_ACTION)
    public static final String ACTION_MEDIA_MOUNTED = "android.intent.action.MEDIA_MOUNTED";

    /**
     * Broadcast Action:  External media is unmounted because it is being shared via USB mass storage.
     * The path to the mount point for the removed media is contained in the Intent.mData field.
     */
    @SdkConstant(SdkConstantType.BROADCAST_INTENT_ACTION)
    public static final String ACTION_MEDIA_SHARED = "android.intent.action.MEDIA_SHARED";

    /**
     * Broadcast Action:  External media was removed from SD card slot, but mount point was not unmounted.
     * The path to the mount point for the removed media is contained in the Intent.mData field.
     */
    @SdkConstant(SdkConstantType.BROADCAST_INTENT_ACTION)
    public static final String ACTION_MEDIA_BAD_REMOVAL = "android.intent.action.MEDIA_BAD_REMOVAL";

    /**
     * Broadcast Action:  External media is present but cannot be mounted.
     * The path to the mount point for the removed media is contained in the Intent.mData field.
     */
    @SdkConstant(SdkConstantType.BROADCAST_INTENT_ACTION)
    public static final String ACTION_MEDIA_UNMOUNTABLE = "android.intent.action.MEDIA_UNMOUNTABLE";

   /**
     * Broadcast Action:  User has expressed the desire to remove the external storage media.
     * Applications should close all files they have open within the mount point when they receive this intent.
     * The path to the mount point for the media to be ejected is contained in the Intent.mData field.
     */
    @SdkConstant(SdkConstantType.BROADCAST_INTENT_ACTION)
    public static final String ACTION_MEDIA_EJECT = "android.intent.action.MEDIA_EJECT";

    /**
     * Broadcast Action:  The media scanner has started scanning a directory.
     * The path to the directory being scanned is contained in the Intent.mData field.
     */
    @SdkConstant(SdkConstantType.BROADCAST_INTENT_ACTION)
    public static final String ACTION_MEDIA_SCANNER_STARTED = "android.intent.action.MEDIA_SCANNER_STARTED";

   /**
     * Broadcast Action:  The media scanner has finished scanning a directory.
     * The path to the scanned directory is contained in the Intent.mData field.
     */
    @SdkConstant(SdkConstantType.BROADCAST_INTENT_ACTION)
    public static final String ACTION_MEDIA_SCANNER_FINISHED = "android.intent.action.MEDIA_SCANNER_FINISHED";

   /**
     * Broadcast Action:  Request the media scanner to scan a file and add it to the media database.
     * The path to the file is contained in the Intent.mData field.
     */
    @SdkConstant(SdkConstantType.BROADCAST_INTENT_ACTION)
    public static final String ACTION_MEDIA_SCANNER_SCAN_FILE = "android.intent.action.MEDIA_SCANNER_SCAN_FILE";

   /**
     * Broadcast Action:  The "Media Button" was pressed.  Includes a single
     * extra field, {@link #EXTRA_KEY_EVENT}, containing the key event that
     * caused the broadcast.
     */
    @SdkConstant(SdkConstantType.BROADCAST_INTENT_ACTION)
    public static final String ACTION_MEDIA_BUTTON = "android.intent.action.MEDIA_BUTTON";

    /**
     * Broadcast Action:  The "Camera Button" was pressed.  Includes a single
     * extra field, {@link #EXTRA_KEY_EVENT}, containing the key event that
     * caused the broadcast.
     */
    @SdkConstant(SdkConstantType.BROADCAST_INTENT_ACTION)
    public static final String ACTION_CAMERA_BUTTON = "android.intent.action.CAMERA_BUTTON";

    // *** NOTE: @todo(*) The following really should go into a more domain-specific
    // location; they are not general-purpose actions.

    /**
     * Broadcast Action: An GTalk connection has been established.
     */
    @SdkConstant(SdkConstantType.BROADCAST_INTENT_ACTION)
    public static final String ACTION_GTALK_SERVICE_CONNECTED =
            "android.intent.action.GTALK_CONNECTED";

    /**
     * Broadcast Action: An GTalk connection has been disconnected.
     */
    @SdkConstant(SdkConstantType.BROADCAST_INTENT_ACTION)
    public static final String ACTION_GTALK_SERVICE_DISCONNECTED =
            "android.intent.action.GTALK_DISCONNECTED";

    /**
     * Broadcast Action: An input method has been changed.
     */
    @SdkConstant(SdkConstantType.BROADCAST_INTENT_ACTION)
    public static final String ACTION_INPUT_METHOD_CHANGED =
            "android.intent.action.INPUT_METHOD_CHANGED";

    /**
     * <p>Broadcast Action: The user has switched the phone into or out of Airplane Mode. One or
     * more radios have been turned off or on. The intent will have the following extra value:</p>
     * <ul>
     *   <li><em>state</em> - A boolean value indicating whether Airplane Mode is on. If true,
     *   then cell radio and possibly other radios such as bluetooth or WiFi may have also been
     *   turned off</li>
     * </ul>
     * 
     * <p class="note">This is a protected intent that can only be sent
     * by the system.
     */
    @SdkConstant(SdkConstantType.BROADCAST_INTENT_ACTION)
    public static final String ACTION_AIRPLANE_MODE_CHANGED = "android.intent.action.AIRPLANE_MODE";

    /**
     * Broadcast Action: Some content providers have parts of their namespace
     * where they publish new events or items that the user may be especially
     * interested in. For these things, they may broadcast this action when the
     * set of interesting items change.
     *
     * For example, GmailProvider sends this notification when the set of unread
     * mail in the inbox changes.
     *
     * <p>The data of the intent identifies which part of which provider
     * changed. When queried through the content resolver, the data URI will
     * return the data set in question.
     *
     * <p>The intent will have the following extra values:
     * <ul>
     *   <li><em>count</em> - The number of items in the data set. This is the
     *       same as the number of items in the cursor returned by querying the
     *       data URI. </li>
     * </ul>
     *
     * This intent will be sent at boot (if the count is non-zero) and when the
     * data set changes. It is possible for the data set to change without the
     * count changing (for example, if a new unread message arrives in the same
     * sync operation in which a message is archived). The phone should still
     * ring/vibrate/etc as normal in this case.
     */
    @SdkConstant(SdkConstantType.BROADCAST_INTENT_ACTION)
    public static final String ACTION_PROVIDER_CHANGED =
            "android.intent.action.PROVIDER_CHANGED";

    /**
     * Broadcast Action: Wired Headset plugged in or unplugged.
     *
     * <p>The intent will have the following extra values:
     * <ul>
     *   <li><em>state</em> - 0 for unplugged, 1 for plugged. </li>
     *   <li><em>name</em> - Headset type, human readable string </li>
     * </ul>
     * </ul>
     */
    @SdkConstant(SdkConstantType.BROADCAST_INTENT_ACTION)
    public static final String ACTION_HEADSET_PLUG =
            "android.intent.action.HEADSET_PLUG";

    /**
     * Broadcast Action: An outgoing call is about to be placed.
     *
     * <p>The Intent will have the following extra value:
     * <ul>
     *   <li><em>{@link android.content.Intent#EXTRA_PHONE_NUMBER}</em> -
     *       the phone number originally intended to be dialed.</li>
     * </ul>
     * <p>Once the broadcast is finished, the resultData is used as the actual
     * number to call.  If  <code>null</code>, no call will be placed.</p>
     * <p>It is perfectly acceptable for multiple receivers to process the
     * outgoing call in turn: for example, a parental control application
     * might verify that the user is authorized to place the call at that
     * time, then a number-rewriting application might add an area code if
     * one was not specified.</p>
     * <p>For consistency, any receiver whose purpose is to prohibit phone
     * calls should have a priority of 0, to ensure it will see the final
     * phone number to be dialed.
     * Any receiver whose purpose is to rewrite phone numbers to be called
     * should have a positive priority.
     * Negative priorities are reserved for the system for this broadcast;
     * using them may cause problems.</p>
     * <p>Any BroadcastReceiver receiving this Intent <em>must not</em>
     * abort the broadcast.</p>
     * <p>Emergency calls cannot be intercepted using this mechanism, and
     * other calls cannot be modified to call emergency numbers using this
     * mechanism.
     * <p>You must hold the
     * {@link android.Manifest.permission#PROCESS_OUTGOING_CALLS}
     * permission to receive this Intent.</p>
     * 
     * <p class="note">This is a protected intent that can only be sent
     * by the system.
     */
    @SdkConstant(SdkConstantType.BROADCAST_INTENT_ACTION)
    public static final String ACTION_NEW_OUTGOING_CALL =
            "android.intent.action.NEW_OUTGOING_CALL";

    /**
     * Broadcast Action: Have the device reboot.  This is only for use by
     * system code.
     * 
     * <p class="note">This is a protected intent that can only be sent
     * by the system.
     */
    @SdkConstant(SdkConstantType.BROADCAST_INTENT_ACTION)
    public static final String ACTION_REBOOT =
            "android.intent.action.REBOOT";

    /**
     * Broadcast Action:  A sticky broadcast indicating the phone was docked
     * or undocked.  Includes the extra
     * field {@link #EXTRA_DOCK_STATE}, containing the current dock state.
     * This is intended for monitoring the current dock state.
     * To launch an activity from a dock state change, use {@link #CATEGORY_CAR_DOCK}
     * or {@link #CATEGORY_DESK_DOCK} instead.
     */
    @SdkConstant(SdkConstantType.BROADCAST_INTENT_ACTION)
    public static final String ACTION_DOCK_EVENT =
            "android.intent.action.DOCK_EVENT";

    /**
     * Broadcast Action: a remote intent is to be broadcasted.
     *
     * A remote intent is used for remote RPC between devices. The remote intent
     * is serialized and sent from one device to another device. The receiving
     * device parses the remote intent and broadcasts it. Note that anyone can
     * broadcast a remote intent. However, if the intent receiver of the remote intent
     * does not trust intent broadcasts from arbitrary intent senders, it should require
     * the sender to hold certain permissions so only trusted sender's broadcast will be
     * let through.
     * @hide
     */
    public static final String ACTION_REMOTE_INTENT =
            "android.intent.action.REMOTE_INTENT";

    /**
     * Broadcast Action: hook for permforming cleanup after a system update.
     *
     * The broadcast is sent when the system is booting, before the
     * BOOT_COMPLETED broadcast.  It is only sent to receivers in the system
     * image.  A receiver for this should do its work and then disable itself
     * so that it does not get run again at the next boot.
     * @hide
     */
    public static final String ACTION_PRE_BOOT_COMPLETED =
            "android.intent.action.PRE_BOOT_COMPLETED";

    // ---------------------------------------------------------------------
    // ---------------------------------------------------------------------
    // Standard intent categories (see addCategory()).

    /**
     * Set if the activity should be an option for the default action
     * (center press) to perform on a piece of data.  Setting this will
     * hide from the user any activities without it set when performing an
     * action on some data.  Note that this is normal -not- set in the
     * Intent when initiating an action -- it is for use in intent filters
     * specified in packages.
     */
    @SdkConstant(SdkConstantType.INTENT_CATEGORY)
    public static final String CATEGORY_DEFAULT = "android.intent.category.DEFAULT";
    /**
     * Activities that can be safely invoked from a browser must support this
     * category.  For example, if the user is viewing a web page or an e-mail
     * and clicks on a link in the text, the Intent generated execute that
     * link will require the BROWSABLE category, so that only activities
     * supporting this category will be considered as possible actions.  By
     * supporting this category, you are promising that there is nothing
     * damaging (without user intervention) that can happen by invoking any
     * matching Intent.
     */
    @SdkConstant(SdkConstantType.INTENT_CATEGORY)
    public static final String CATEGORY_BROWSABLE = "android.intent.category.BROWSABLE";
    /**
     * Set if the activity should be considered as an alternative action to
     * the data the user is currently viewing.  See also
     * {@link #CATEGORY_SELECTED_ALTERNATIVE} for an alternative action that
     * applies to the selection in a list of items.
     *
     * <p>Supporting this category means that you would like your activity to be
     * displayed in the set of alternative things the user can do, usually as
     * part of the current activity's options menu.  You will usually want to
     * include a specific label in the &lt;intent-filter&gt; of this action
     * describing to the user what it does.
     *
     * <p>The action of IntentFilter with this category is important in that it
     * describes the specific action the target will perform.  This generally
     * should not be a generic action (such as {@link #ACTION_VIEW}, but rather
     * a specific name such as "com.android.camera.action.CROP.  Only one
     * alternative of any particular action will be shown to the user, so using
     * a specific action like this makes sure that your alternative will be
     * displayed while also allowing other applications to provide their own
     * overrides of that particular action.
     */
    @SdkConstant(SdkConstantType.INTENT_CATEGORY)
    public static final String CATEGORY_ALTERNATIVE = "android.intent.category.ALTERNATIVE";
    /**
     * Set if the activity should be considered as an alternative selection
     * action to the data the user has currently selected.  This is like
     * {@link #CATEGORY_ALTERNATIVE}, but is used in activities showing a list
     * of items from which the user can select, giving them alternatives to the
     * default action that will be performed on it.
     */
    @SdkConstant(SdkConstantType.INTENT_CATEGORY)
    public static final String CATEGORY_SELECTED_ALTERNATIVE = "android.intent.category.SELECTED_ALTERNATIVE";
    /**
     * Intended to be used as a tab inside of an containing TabActivity.
     */
    @SdkConstant(SdkConstantType.INTENT_CATEGORY)
    public static final String CATEGORY_TAB = "android.intent.category.TAB";
    /**
     * Should be displayed in the top-level launcher.
     */
    @SdkConstant(SdkConstantType.INTENT_CATEGORY)
    public static final String CATEGORY_LAUNCHER = "android.intent.category.LAUNCHER";
    /**
     * Provides information about the package it is in; typically used if
     * a package does not contain a {@link #CATEGORY_LAUNCHER} to provide
     * a front-door to the user without having to be shown in the all apps list.
     */
    @SdkConstant(SdkConstantType.INTENT_CATEGORY)
    public static final String CATEGORY_INFO = "android.intent.category.INFO";
    /**
     * This is the home activity, that is the first activity that is displayed
     * when the device boots.
     */
    @SdkConstant(SdkConstantType.INTENT_CATEGORY)
    public static final String CATEGORY_HOME = "android.intent.category.HOME";
    /**
     * This activity is a preference panel.
     */
    @SdkConstant(SdkConstantType.INTENT_CATEGORY)
    public static final String CATEGORY_PREFERENCE = "android.intent.category.PREFERENCE";
    /**
     * This activity is a development preference panel.
     */
    @SdkConstant(SdkConstantType.INTENT_CATEGORY)
    public static final String CATEGORY_DEVELOPMENT_PREFERENCE = "android.intent.category.DEVELOPMENT_PREFERENCE";
    /**
     * Capable of running inside a parent activity container.
     */
    @SdkConstant(SdkConstantType.INTENT_CATEGORY)
    public static final String CATEGORY_EMBED = "android.intent.category.EMBED";
    /**
     * This activity may be exercised by the monkey or other automated test tools.
     */
    @SdkConstant(SdkConstantType.INTENT_CATEGORY)
    public static final String CATEGORY_MONKEY = "android.intent.category.MONKEY";
    /**
     * To be used as a test (not part of the normal user experience).
     */
    public static final String CATEGORY_TEST = "android.intent.category.TEST";
    /**
     * To be used as a unit test (run through the Test Harness).
     */
    public static final String CATEGORY_UNIT_TEST = "android.intent.category.UNIT_TEST";
    /**
     * To be used as an sample code example (not part of the normal user
     * experience).
     */
    public static final String CATEGORY_SAMPLE_CODE = "android.intent.category.SAMPLE_CODE";
    /**
     * Used to indicate that a GET_CONTENT intent only wants URIs that can be opened with
     * ContentResolver.openInputStream. Openable URIs must support the columns in OpenableColumns
     * when queried, though it is allowable for those columns to be blank.
     */
    @SdkConstant(SdkConstantType.INTENT_CATEGORY)
    public static final String CATEGORY_OPENABLE = "android.intent.category.OPENABLE";

    /**
     * To be used as code under test for framework instrumentation tests.
     */
    public static final String CATEGORY_FRAMEWORK_INSTRUMENTATION_TEST =
            "android.intent.category.FRAMEWORK_INSTRUMENTATION_TEST";
    /**
     * An activity to run when device is inserted into a car dock.
     * Used with {@link #ACTION_MAIN} to launch an activity.
     * To monitor dock state, use {@link #ACTION_DOCK_EVENT} instead.
     */
    @SdkConstant(SdkConstantType.INTENT_CATEGORY)
    public static final String CATEGORY_CAR_DOCK = "android.intent.category.CAR_DOCK";
    /**
     * An activity to run when device is inserted into a car dock.
     * Used with {@link #ACTION_MAIN} to launch an activity.
     * To monitor dock state, use {@link #ACTION_DOCK_EVENT} instead.
     */
    @SdkConstant(SdkConstantType.INTENT_CATEGORY)
    public static final String CATEGORY_DESK_DOCK = "android.intent.category.DESK_DOCK";

    // ---------------------------------------------------------------------
    // ---------------------------------------------------------------------
    // Standard extra data keys.

    /**
     * The initial data to place in a newly created record.  Use with
     * {@link #ACTION_INSERT}.  The data here is a Map containing the same
     * fields as would be given to the underlying ContentProvider.insert()
     * call.
     */
    public static final String EXTRA_TEMPLATE = "android.intent.extra.TEMPLATE";

    /**
     * A constant CharSequence that is associated with the Intent, used with
     * {@link #ACTION_SEND} to supply the literal data to be sent.  Note that
     * this may be a styled CharSequence, so you must use
     * {@link Bundle#getCharSequence(String) Bundle.getCharSequence()} to
     * retrieve it.
     */
    public static final String EXTRA_TEXT = "android.intent.extra.TEXT";

    /**
     * A content: URI holding a stream of data associated with the Intent,
     * used with {@link #ACTION_SEND} to supply the data being sent.
     */
    public static final String EXTRA_STREAM = "android.intent.extra.STREAM";

    /**
     * A String[] holding e-mail addresses that should be delivered to.
     */
    public static final String EXTRA_EMAIL       = "android.intent.extra.EMAIL";

    /**
     * A String[] holding e-mail addresses that should be carbon copied.
     */
    public static final String EXTRA_CC       = "android.intent.extra.CC";

    /**
     * A String[] holding e-mail addresses that should be blind carbon copied.
     */
    public static final String EXTRA_BCC      = "android.intent.extra.BCC";

    /**
     * A constant string holding the desired subject line of a message.
     */
    public static final String EXTRA_SUBJECT  = "android.intent.extra.SUBJECT";

    /**
     * An Intent describing the choices you would like shown with
     * {@link #ACTION_PICK_ACTIVITY}.
     */
    public static final String EXTRA_INTENT = "android.intent.extra.INTENT";

    /**
     * A CharSequence dialog title to provide to the user when used with a
     * {@link #ACTION_CHOOSER}.
     */
    public static final String EXTRA_TITLE = "android.intent.extra.TITLE";

    /**
     * A Parcelable[] of {@link Intent} or
     * {@link android.content.pm.LabeledIntent} objects as set with
     * {@link #putExtra(String, Parcelable[])} of additional activities to place
     * a the front of the list of choices, when shown to the user with a
     * {@link #ACTION_CHOOSER}.
     */
    public static final String EXTRA_INITIAL_INTENTS = "android.intent.extra.INITIAL_INTENTS";

    /**
     * A {@link android.view.KeyEvent} object containing the event that
     * triggered the creation of the Intent it is in.
     */
    public static final String EXTRA_KEY_EVENT = "android.intent.extra.KEY_EVENT";

    /**
     * Set to true in {@link #ACTION_REQUEST_SHUTDOWN} to request confirmation from the user
     * before shutting down.
     *
     * {@hide}
     */
    public static final String EXTRA_KEY_CONFIRM = "android.intent.extra.KEY_CONFIRM";

    /**
     * Used as an boolean extra field in {@link android.content.Intent#ACTION_PACKAGE_REMOVED} or
     * {@link android.content.Intent#ACTION_PACKAGE_CHANGED} intents to override the default action
     * of restarting the application.
     */
    public static final String EXTRA_DONT_KILL_APP = "android.intent.extra.DONT_KILL_APP";

    /**
     * A String holding the phone number originally entered in
     * {@link android.content.Intent#ACTION_NEW_OUTGOING_CALL}, or the actual
     * number to call in a {@link android.content.Intent#ACTION_CALL}.
     */
    public static final String EXTRA_PHONE_NUMBER = "android.intent.extra.PHONE_NUMBER";
    /**
     * Used as an int extra field in {@link android.content.Intent#ACTION_UID_REMOVED}
     * intents to supply the uid the package had been assigned.  Also an optional
     * extra in {@link android.content.Intent#ACTION_PACKAGE_REMOVED} or
     * {@link android.content.Intent#ACTION_PACKAGE_CHANGED} for the same
     * purpose.
     */
    public static final String EXTRA_UID = "android.intent.extra.UID";

    /**
     * Used as a boolean extra field in {@link android.content.Intent#ACTION_PACKAGE_REMOVED}
     * intents to indicate whether this represents a full uninstall (removing
     * both the code and its data) or a partial uninstall (leaving its data,
     * implying that this is an update).
     */
    public static final String EXTRA_DATA_REMOVED = "android.intent.extra.DATA_REMOVED";

    /**
     * Used as a boolean extra field in {@link android.content.Intent#ACTION_PACKAGE_REMOVED}
     * intents to indicate that this is a replacement of the package, so this
     * broadcast will immediately be followed by an add broadcast for a
     * different version of the same package.
     */
    public static final String EXTRA_REPLACING = "android.intent.extra.REPLACING";

    /**
     * Used as an int extra field in {@link android.app.AlarmManager} intents
     * to tell the application being invoked how many pending alarms are being
     * delievered with the intent.  For one-shot alarms this will always be 1.
     * For recurring alarms, this might be greater than 1 if the device was
     * asleep or powered off at the time an earlier alarm would have been
     * delivered.
     */
    public static final String EXTRA_ALARM_COUNT = "android.intent.extra.ALARM_COUNT";

    /**
     * Used as an int extra field in {@link android.content.Intent#ACTION_DOCK_EVENT}
     * intents to request the dock state.  Possible values are
     * {@link android.content.Intent#EXTRA_DOCK_STATE_UNDOCKED},
     * {@link android.content.Intent#EXTRA_DOCK_STATE_DESK}, or
     * {@link android.content.Intent#EXTRA_DOCK_STATE_CAR}.
     */
    public static final String EXTRA_DOCK_STATE = "android.intent.extra.DOCK_STATE";

    /**
     * Used as an int value for {@link android.content.Intent#EXTRA_DOCK_STATE}
     * to represent that the phone is not in any dock.
     */
    public static final int EXTRA_DOCK_STATE_UNDOCKED = 0;

    /**
     * Used as an int value for {@link android.content.Intent#EXTRA_DOCK_STATE}
     * to represent that the phone is in a desk dock.
     */
    public static final int EXTRA_DOCK_STATE_DESK = 1;

    /**
     * Used as an int value for {@link android.content.Intent#EXTRA_DOCK_STATE}
     * to represent that the phone is in a car dock.
     */
    public static final int EXTRA_DOCK_STATE_CAR = 2;

    /**
     * Boolean that can be supplied as meta-data with a dock activity, to
     * indicate that the dock should take over the home key when it is active.
     */
    public static final String METADATA_DOCK_HOME = "android.dock_home";
    
    /**
     * Used as a parcelable extra field in {@link #ACTION_APP_ERROR}, containing
     * the bug report.
     *
     * @hide
     */
    public static final String EXTRA_BUG_REPORT = "android.intent.extra.BUG_REPORT";

    /**
     * Used as a string extra field when sending an intent to PackageInstaller to install a
     * package. Specifies the installer package name; this package will receive the
     * {@link #ACTION_APP_ERROR} intent.
     *
     * @hide
     */
    public static final String EXTRA_INSTALLER_PACKAGE_NAME
            = "android.intent.extra.INSTALLER_PACKAGE_NAME";

    /**
     * Used in the extra field in the remote intent. It's astring token passed with the
     * remote intent.
     */
    public static final String EXTRA_REMOTE_INTENT_TOKEN =
            "android.intent.extra.remote_intent_token";

    /**
     * Used as an int extra field in {@link android.content.Intent#ACTION_PACKAGE_CHANGED}
     * intent to supply the name of the component that changed.
     *
     */
    public static final String EXTRA_CHANGED_COMPONENT_NAME =
            "android.intent.extra.changed_component_name";

    /**
     * @hide
     * Magic extra system code can use when binding, to give a label for
     * who it is that has bound to a service.  This is an integer giving
     * a framework string resource that can be displayed to the user.
     */
    public static final String EXTRA_CLIENT_LABEL =
            "android.intent.extra.client_label";

    /**
     * @hide
     * Magic extra system code can use when binding, to give a PendingIntent object
     * that can be launched for the user to disable the system's use of this
     * service.
     */
    public static final String EXTRA_CLIENT_INTENT =
            "android.intent.extra.client_intent";

    // ---------------------------------------------------------------------
    // ---------------------------------------------------------------------
    // Intent flags (see mFlags variable).

    /**
     * If set, the recipient of this Intent will be granted permission to
     * perform read operations on the Uri in the Intent's data.
     */
    public static final int FLAG_GRANT_READ_URI_PERMISSION = 0x00000001;
    /**
     * If set, the recipient of this Intent will be granted permission to
     * perform write operations on the Uri in the Intent's data.
     */
    public static final int FLAG_GRANT_WRITE_URI_PERMISSION = 0x00000002;
    /**
     * Can be set by the caller to indicate that this Intent is coming from
     * a background operation, not from direct user interaction.
     */
    public static final int FLAG_FROM_BACKGROUND = 0x00000004;
    /**
     * A flag you can enable for debugging: when set, log messages will be
     * printed during the resolution of this intent to show you what has
     * been found to create the final resolved list.
     */
    public static final int FLAG_DEBUG_LOG_RESOLUTION = 0x00000008;

    /**
     * If set, the new activity is not kept in the history stack.  As soon as
     * the user navigates away from it, the activity is finished.  This may also
     * be set with the {@link android.R.styleable#AndroidManifestActivity_noHistory
     * noHistory} attribute.
     */
    public static final int FLAG_ACTIVITY_NO_HISTORY = 0x40000000;
    /**
     * If set, the activity will not be launched if it is already running
     * at the top of the history stack.
     */
    public static final int FLAG_ACTIVITY_SINGLE_TOP = 0x20000000;
    /**
     * If set, this activity will become the start of a new task on this
     * history stack.  A task (from the activity that started it to the
     * next task activity) defines an atomic group of activities that the
     * user can move to.  Tasks can be moved to the foreground and background;
     * all of the activities inside of a particular task always remain in
     * the same order.  See
     * <a href="{@docRoot}guide/topics/fundamentals.html#acttask">Application Fundamentals:
     * Activities and Tasks</a> for more details on tasks.
     *
     * <p>This flag is generally used by activities that want
     * to present a "launcher" style behavior: they give the user a list of
     * separate things that can be done, which otherwise run completely
     * independently of the activity launching them.
     *
     * <p>When using this flag, if a task is already running for the activity
     * you are now starting, then a new activity will not be started; instead,
     * the current task will simply be brought to the front of the screen with
     * the state it was last in.  See {@link #FLAG_ACTIVITY_MULTIPLE_TASK} for a flag
     * to disable this behavior.
     *
     * <p>This flag can not be used when the caller is requesting a result from
     * the activity being launched.
     */
    public static final int FLAG_ACTIVITY_NEW_TASK = 0x10000000;
    /**
     * <strong>Do not use this flag unless you are implementing your own
     * top-level application launcher.</strong>  Used in conjunction with
     * {@link #FLAG_ACTIVITY_NEW_TASK} to disable the
     * behavior of bringing an existing task to the foreground.  When set,
     * a new task is <em>always</em> started to host the Activity for the
     * Intent, regardless of whether there is already an existing task running
     * the same thing.
     *
     * <p><strong>Because the default system does not include graphical task management,
     * you should not use this flag unless you provide some way for a user to
     * return back to the tasks you have launched.</strong>
     *
     * <p>This flag is ignored if
     * {@link #FLAG_ACTIVITY_NEW_TASK} is not set.
     *
     * <p>See <a href="{@docRoot}guide/topics/fundamentals.html#acttask">Application Fundamentals:
     * Activities and Tasks</a> for more details on tasks.
     */
    public static final int FLAG_ACTIVITY_MULTIPLE_TASK = 0x08000000;
    /**
     * If set, and the activity being launched is already running in the
     * current task, then instead of launching a new instance of that activity,
     * all of the other activities on top of it will be closed and this Intent
     * will be delivered to the (now on top) old activity as a new Intent.
     *
     * <p>For example, consider a task consisting of the activities: A, B, C, D.
     * If D calls startActivity() with an Intent that resolves to the component
     * of activity B, then C and D will be finished and B receive the given
     * Intent, resulting in the stack now being: A, B.
     *
     * <p>The currently running instance of activity B in the above example will
     * either receive the new intent you are starting here in its
     * onNewIntent() method, or be itself finished and restarted with the
     * new intent.  If it has declared its launch mode to be "multiple" (the
     * default) and you have not set {@link #FLAG_ACTIVITY_SINGLE_TOP} in
     * the same intent, then it will be finished and re-created; for all other
     * launch modes or if {@link #FLAG_ACTIVITY_SINGLE_TOP} is set then this
     * Intent will be delivered to the current instance's onNewIntent().
     *
     * <p>This launch mode can also be used to good effect in conjunction with
     * {@link #FLAG_ACTIVITY_NEW_TASK}: if used to start the root activity
     * of a task, it will bring any currently running instance of that task
     * to the foreground, and then clear it to its root state.  This is
     * especially useful, for example, when launching an activity from the
     * notification manager.
     *
     * <p>See <a href="{@docRoot}guide/topics/fundamentals.html#acttask">Application Fundamentals:
     * Activities and Tasks</a> for more details on tasks.
     */
    public static final int FLAG_ACTIVITY_CLEAR_TOP = 0x04000000;
    /**
     * If set and this intent is being used to launch a new activity from an
     * existing one, then the reply target of the existing activity will be
     * transfered to the new activity.  This way the new activity can call
     * {@link android.app.Activity#setResult} and have that result sent back to
     * the reply target of the original activity.
     */
    public static final int FLAG_ACTIVITY_FORWARD_RESULT = 0x02000000;
    /**
     * If set and this intent is being used to launch a new activity from an
     * existing one, the current activity will not be counted as the top
     * activity for deciding whether the new intent should be delivered to
     * the top instead of starting a new one.  The previous activity will
     * be used as the top, with the assumption being that the current activity
     * will finish itself immediately.
     */
    public static final int FLAG_ACTIVITY_PREVIOUS_IS_TOP = 0x01000000;
    /**
     * If set, the new activity is not kept in the list of recently launched
     * activities.
     */
    public static final int FLAG_ACTIVITY_EXCLUDE_FROM_RECENTS = 0x00800000;
    /**
     * This flag is not normally set by application code, but set for you by
     * the system as described in the
     * {@link android.R.styleable#AndroidManifestActivity_launchMode
     * launchMode} documentation for the singleTask mode.
     */
    public static final int FLAG_ACTIVITY_BROUGHT_TO_FRONT = 0x00400000;
    /**
     * If set, and this activity is either being started in a new task or
     * bringing to the top an existing task, then it will be launched as
     * the front door of the task.  This will result in the application of
     * any affinities needed to have that task in the proper state (either
     * moving activities to or from it), or simply resetting that task to
     * its initial state if needed.
     */
    public static final int FLAG_ACTIVITY_RESET_TASK_IF_NEEDED = 0x00200000;
    /**
     * This flag is not normally set by application code, but set for you by
     * the system if this activity is being launched from history
     * (longpress home key).
     */
    public static final int FLAG_ACTIVITY_LAUNCHED_FROM_HISTORY = 0x00100000;
    /**
     * If set, this marks a point in the task's activity stack that should
     * be cleared when the task is reset.  That is, the next time the task
     * is brought to the foreground with
     * {@link #FLAG_ACTIVITY_RESET_TASK_IF_NEEDED} (typically as a result of
     * the user re-launching it from home), this activity and all on top of
     * it will be finished so that the user does not return to them, but
     * instead returns to whatever activity preceeded it.
     *
     * <p>This is useful for cases where you have a logical break in your
     * application.  For example, an e-mail application may have a command
     * to view an attachment, which launches an image view activity to
     * display it.  This activity should be part of the e-mail application's
     * task, since it is a part of the task the user is involved in.  However,
     * if the user leaves that task, and later selects the e-mail app from
     * home, we may like them to return to the conversation they were
     * viewing, not the picture attachment, since that is confusing.  By
     * setting this flag when launching the image viewer, that viewer and
     * any activities it starts will be removed the next time the user returns
     * to mail.
     */
    public static final int FLAG_ACTIVITY_CLEAR_WHEN_TASK_RESET = 0x00080000;
    /**
     * If set, this flag will prevent the normal {@link android.app.Activity#onUserLeaveHint}
     * callback from occurring on the current frontmost activity before it is
     * paused as the newly-started activity is brought to the front.
     *
     * <p>Typically, an activity can rely on that callback to indicate that an
     * explicit user action has caused their activity to be moved out of the
     * foreground. The callback marks an appropriate point in the activity's
     * lifecycle for it to dismiss any notifications that it intends to display
     * "until the user has seen them," such as a blinking LED.
     *
     * <p>If an activity is ever started via any non-user-driven events such as
     * phone-call receipt or an alarm handler, this flag should be passed to {@link
     * Context#startActivity Context.startActivity}, ensuring that the pausing
     * activity does not think the user has acknowledged its notification.
     */
    public static final int FLAG_ACTIVITY_NO_USER_ACTION = 0x00040000;
    /**
     * If set in an Intent passed to {@link Context#startActivity Context.startActivity()},
     * this flag will cause the launched activity to be brought to the front of its
     * task's history stack if it is already running.
     *
     * <p>For example, consider a task consisting of four activities: A, B, C, D.
     * If D calls startActivity() with an Intent that resolves to the component
     * of activity B, then B will be brought to the front of the history stack,
     * with this resulting order:  A, C, D, B.
     *
     * This flag will be ignored if {@link #FLAG_ACTIVITY_CLEAR_TOP} is also
     * specified.
     */
    public static final int FLAG_ACTIVITY_REORDER_TO_FRONT = 0X00020000;
    /**
     * If set in an Intent passed to {@link Context#startActivity Context.startActivity()},
     * this flag will prevent the system from applying an activity transition
     * animation to go to the next activity state.  This doesn't mean an
     * animation will never run -- if another activity change happens that doesn't
     * specify this flag before the activity started here is displayed, then
     * that transition will be used.  This this flag can be put to good use
     * when you are going to do a series of activity operations but the
     * animation seen by the user shouldn't be driven by the first activity
     * change but rather a later one.
     */
    public static final int FLAG_ACTIVITY_NO_ANIMATION = 0X00010000;
    /**
     * If set, when sending a broadcast only registered receivers will be
     * called -- no BroadcastReceiver components will be launched.
     */
    public static final int FLAG_RECEIVER_REGISTERED_ONLY = 0x40000000;
    /**
     * If set, when sending a broadcast <i>before boot has completed</i> only
     * registered receivers will be called -- no BroadcastReceiver components
     * will be launched.  Sticky intent state will be recorded properly even
     * if no receivers wind up being called.  If {@link #FLAG_RECEIVER_REGISTERED_ONLY}
     * is specified in the broadcast intent, this flag is unnecessary.
     *
     * <p>This flag is only for use by system sevices as a convenience to
     * avoid having to implement a more complex mechanism around detection
     * of boot completion.
     *
     * @hide
     */
    public static final int FLAG_RECEIVER_REGISTERED_ONLY_BEFORE_BOOT = 0x20000000;
    /**
     * Set when this broadcast is for a boot upgrade, a special mode that
     * allows the broadcast to be sent before the system is ready and launches
     * the app process with no providers running in it.
     * @hide
     */
    public static final int FLAG_RECEIVER_BOOT_UPGRADE = 0x10000000;

    /**
     * @hide Flags that can't be changed with PendingIntent.
     */
    public static final int IMMUTABLE_FLAGS =
            FLAG_GRANT_READ_URI_PERMISSION
            | FLAG_GRANT_WRITE_URI_PERMISSION;
    
    // ---------------------------------------------------------------------
    // ---------------------------------------------------------------------
    // toUri() and parseUri() options.

    /**
     * Flag for use with {@link #toUri} and {@link #parseUri}: the URI string
     * always has the "intent:" scheme.  This syntax can be used when you want
     * to later disambiguate between URIs that are intended to describe an
     * Intent vs. all others that should be treated as raw URIs.  When used
     * with {@link #parseUri}, any other scheme will result in a generic
     * VIEW action for that raw URI.
     */
    public static final int URI_INTENT_SCHEME = 1<<0;
    
    // ---------------------------------------------------------------------

    private String mAction;
    private Uri mData;
    private String mType;
    private String mPackage;
    private ComponentName mComponent;
    private int mFlags;
    private HashSet<String> mCategories;
    private Bundle mExtras;

    // ---------------------------------------------------------------------

    /**
     * Create an empty intent.
     */
    public Intent() {
    }

    /**
     * Copy constructor.
     */
    public Intent(Intent o) {
        this.mAction = o.mAction;
        this.mData = o.mData;
        this.mType = o.mType;
        this.mPackage = o.mPackage;
        this.mComponent = o.mComponent;
        this.mFlags = o.mFlags;
        if (o.mCategories != null) {
            this.mCategories = new HashSet<String>(o.mCategories);
        }
        if (o.mExtras != null) {
            this.mExtras = new Bundle(o.mExtras);
        }
    }

    @Override
    public Object clone() {
        return new Intent(this);
    }

    private Intent(Intent o, boolean all) {
        this.mAction = o.mAction;
        this.mData = o.mData;
        this.mType = o.mType;
        this.mPackage = o.mPackage;
        this.mComponent = o.mComponent;
        if (o.mCategories != null) {
            this.mCategories = new HashSet<String>(o.mCategories);
        }
    }

    /**
     * Make a clone of only the parts of the Intent that are relevant for
     * filter matching: the action, data, type, component, and categories.
     */
    public Intent cloneFilter() {
        return new Intent(this, false);
    }

    /**
     * Create an intent with a given action.  All other fields (data, type,
     * class) are null.  Note that the action <em>must</em> be in a
     * namespace because Intents are used globally in the system -- for
     * example the system VIEW action is android.intent.action.VIEW; an
     * application's custom action would be something like
     * com.google.app.myapp.CUSTOM_ACTION.
     *
     * @param action The Intent action, such as ACTION_VIEW.
     */
    public Intent(String action) {
        mAction = action;
    }

    /**
     * Create an intent with a given action and for a given data url.  Note
     * that the action <em>must</em> be in a namespace because Intents are
     * used globally in the system -- for example the system VIEW action is
     * android.intent.action.VIEW; an application's custom action would be
     * something like com.google.app.myapp.CUSTOM_ACTION.
     *
     * <p><em>Note: scheme and host name matching in the Android framework is
     * case-sensitive, unlike the formal RFC.  As a result,
     * you should always ensure that you write your Uri with these elements
     * using lower case letters, and normalize any Uris you receive from
     * outside of Android to ensure the scheme and host is lower case.</em></p>
     *
     * @param action The Intent action, such as ACTION_VIEW.
     * @param uri The Intent data URI.
     */
    public Intent(String action, Uri uri) {
        mAction = action;
        mData = uri;
    }

    /**
     * Create an intent for a specific component.  All other fields (action, data,
     * type, class) are null, though they can be modified later with explicit
     * calls.  This provides a convenient way to create an intent that is
     * intended to execute a hard-coded class name, rather than relying on the
     * system to find an appropriate class for you; see {@link #setComponent}
     * for more information on the repercussions of this.
     *
     * @param packageContext A Context of the application package implementing
     * this class.
     * @param cls The component class that is to be used for the intent.
     *
     * @see #setClass
     * @see #setComponent
     * @see #Intent(String, android.net.Uri , Context, Class)
     */
    public Intent(Context packageContext, Class<?> cls) {
        mComponent = new ComponentName(packageContext, cls);
    }

    /**
     * Create an intent for a specific component with a specified action and data.
     * This is equivalent using {@link #Intent(String, android.net.Uri)} to
     * construct the Intent and then calling {@link #setClass} to set its
     * class.
     *
     * <p><em>Note: scheme and host name matching in the Android framework is
     * case-sensitive, unlike the formal RFC.  As a result,
     * you should always ensure that you write your Uri with these elements
     * using lower case letters, and normalize any Uris you receive from
     * outside of Android to ensure the scheme and host is lower case.</em></p>
     *
     * @param action The Intent action, such as ACTION_VIEW.
     * @param uri The Intent data URI.
     * @param packageContext A Context of the application package implementing
     * this class.
     * @param cls The component class that is to be used for the intent.
     *
     * @see #Intent(String, android.net.Uri)
     * @see #Intent(Context, Class)
     * @see #setClass
     * @see #setComponent
     */
    public Intent(String action, Uri uri,
            Context packageContext, Class<?> cls) {
        mAction = action;
        mData = uri;
        mComponent = new ComponentName(packageContext, cls);
    }

    /**
     * Call {@link #parseUri} with 0 flags.
     * @deprecated Use {@link #parseUri} instead.
     */
    @Deprecated
    public static Intent getIntent(String uri) throws URISyntaxException {
        return parseUri(uri, 0);
    }
    
    /**
     * Create an intent from a URI.  This URI may encode the action,
     * category, and other intent fields, if it was returned by
     * {@link #toUri}.  If the Intent was not generate by toUri(), its data
     * will be the entire URI and its action will be ACTION_VIEW.
     *
     * <p>The URI given here must not be relative -- that is, it must include
     * the scheme and full path.
     *
     * @param uri The URI to turn into an Intent.
     * @param flags Additional processing flags.  Either 0 or
     * {@link #URI_INTENT_SCHEME}.
     *
     * @return Intent The newly created Intent object.
     *
     * @throws URISyntaxException Throws URISyntaxError if the basic URI syntax
     * it bad (as parsed by the Uri class) or the Intent data within the
     * URI is invalid.
     * 
     * @see #toUri
     */
    public static Intent parseUri(String uri, int flags) throws URISyntaxException {
        int i = 0;
        try {
            // Validate intent scheme for if requested.
            if ((flags&URI_INTENT_SCHEME) != 0) {
                if (!uri.startsWith("intent:")) {
                    Intent intent = new Intent(ACTION_VIEW);
                    try {
                        intent.setData(Uri.parse(uri));
                    } catch (IllegalArgumentException e) {
                        throw new URISyntaxException(uri, e.getMessage());
                    }
                    return intent;
                }
            }
            
            // simple case
            i = uri.lastIndexOf("#");
            if (i == -1) return new Intent(ACTION_VIEW, Uri.parse(uri));

            // old format Intent URI
            if (!uri.startsWith("#Intent;", i)) return getIntentOld(uri);

            // new format
            Intent intent = new Intent(ACTION_VIEW);

            // fetch data part, if present
            String data = i >= 0 ? uri.substring(0, i) : null;
            String scheme = null;
            i += "#Intent;".length();

            // loop over contents of Intent, all name=value;
            while (!uri.startsWith("end", i)) {
                int eq = uri.indexOf('=', i);
                int semi = uri.indexOf(';', eq);
                String value = Uri.decode(uri.substring(eq + 1, semi));

                // action
                if (uri.startsWith("action=", i)) {
                    intent.mAction = value;
                }

                // categories
                else if (uri.startsWith("category=", i)) {
                    intent.addCategory(value);
                }

                // type
                else if (uri.startsWith("type=", i)) {
                    intent.mType = value;
                }

                // launch  flags
                else if (uri.startsWith("launchFlags=", i)) {
                    intent.mFlags = Integer.decode(value).intValue();
                }

                // package
                else if (uri.startsWith("package=", i)) {
                    intent.mPackage = value;
                }

                // component
                else if (uri.startsWith("component=", i)) {
                    intent.mComponent = ComponentName.unflattenFromString(value);
                }

                // scheme
                else if (uri.startsWith("scheme=", i)) {
                    scheme = value;
                }

                // extra
                else {
                    String key = Uri.decode(uri.substring(i + 2, eq));
                    // create Bundle if it doesn't already exist
                    if (intent.mExtras == null) intent.mExtras = new Bundle();
                    Bundle b = intent.mExtras;
                    // add EXTRA
                    if      (uri.startsWith("S.", i)) b.putString(key, value);
                    else if (uri.startsWith("B.", i)) b.putBoolean(key, Boolean.parseBoolean(value));
                    else if (uri.startsWith("b.", i)) b.putByte(key, Byte.parseByte(value));
                    else if (uri.startsWith("c.", i)) b.putChar(key, value.charAt(0));
                    else if (uri.startsWith("d.", i)) b.putDouble(key, Double.parseDouble(value));
                    else if (uri.startsWith("f.", i)) b.putFloat(key, Float.parseFloat(value));
                    else if (uri.startsWith("i.", i)) b.putInt(key, Integer.parseInt(value));
                    else if (uri.startsWith("l.", i)) b.putLong(key, Long.parseLong(value));
                    else if (uri.startsWith("s.", i)) b.putShort(key, Short.parseShort(value));
                    else throw new URISyntaxException(uri, "unknown EXTRA type", i);
                }

                // move to the next item
                i = semi + 1;
            }

            if (data != null) {
                if (data.startsWith("intent:")) {
                    data = data.substring(7);
                    if (scheme != null) {
                        data = scheme + ':' + data;
                    }
                }
                
                if (data.length() > 0) {
                    try {
                        intent.mData = Uri.parse(data);
                    } catch (IllegalArgumentException e) {
                        throw new URISyntaxException(uri, e.getMessage());
                    }
                }
            }
            
            return intent;

        } catch (IndexOutOfBoundsException e) {
            throw new URISyntaxException(uri, "illegal Intent URI format", i);
        }
    }

    public static Intent getIntentOld(String uri) throws URISyntaxException {
        Intent intent;

        int i = uri.lastIndexOf('#');
        if (i >= 0) {
            String action = null;
            final int intentFragmentStart = i;
            boolean isIntentFragment = false;

            i++;

            if (uri.regionMatches(i, "action(", 0, 7)) {
                isIntentFragment = true;
                i += 7;
                int j = uri.indexOf(')', i);
                action = uri.substring(i, j);
                i = j + 1;
            }

            intent = new Intent(action);

            if (uri.regionMatches(i, "categories(", 0, 11)) {
                isIntentFragment = true;
                i += 11;
                int j = uri.indexOf(')', i);
                while (i < j) {
                    int sep = uri.indexOf('!', i);
                    if (sep < 0) sep = j;
                    if (i < sep) {
                        intent.addCategory(uri.substring(i, sep));
                    }
                    i = sep + 1;
                }
                i = j + 1;
            }

            if (uri.regionMatches(i, "type(", 0, 5)) {
                isIntentFragment = true;
                i += 5;
                int j = uri.indexOf(')', i);
                intent.mType = uri.substring(i, j);
                i = j + 1;
            }

            if (uri.regionMatches(i, "launchFlags(", 0, 12)) {
                isIntentFragment = true;
                i += 12;
                int j = uri.indexOf(')', i);
                intent.mFlags = Integer.decode(uri.substring(i, j)).intValue();
                i = j + 1;
            }

            if (uri.regionMatches(i, "component(", 0, 10)) {
                isIntentFragment = true;
                i += 10;
                int j = uri.indexOf(')', i);
                int sep = uri.indexOf('!', i);
                if (sep >= 0 && sep < j) {
                    String pkg = uri.substring(i, sep);
                    String cls = uri.substring(sep + 1, j);
                    intent.mComponent = new ComponentName(pkg, cls);
                }
                i = j + 1;
            }

            if (uri.regionMatches(i, "extras(", 0, 7)) {
                isIntentFragment = true;
                i += 7;

                final int closeParen = uri.indexOf(')', i);
                if (closeParen == -1) throw new URISyntaxException(uri,
                        "EXTRA missing trailing ')'", i);

                while (i < closeParen) {
                    // fetch the key value
                    int j = uri.indexOf('=', i);
                    if (j <= i + 1 || i >= closeParen) {
                        throw new URISyntaxException(uri, "EXTRA missing '='", i);
                    }
                    char type = uri.charAt(i);
                    i++;
                    String key = uri.substring(i, j);
                    i = j + 1;

                    // get type-value
                    j = uri.indexOf('!', i);
                    if (j == -1 || j >= closeParen) j = closeParen;
                    if (i >= j) throw new URISyntaxException(uri, "EXTRA missing '!'", i);
                    String value = uri.substring(i, j);
                    i = j;

                    // create Bundle if it doesn't already exist
                    if (intent.mExtras == null) intent.mExtras = new Bundle();

                    // add item to bundle
                    try {
                        switch (type) {
                            case 'S':
                                intent.mExtras.putString(key, Uri.decode(value));
                                break;
                            case 'B':
                                intent.mExtras.putBoolean(key, Boolean.parseBoolean(value));
                                break;
                            case 'b':
                                intent.mExtras.putByte(key, Byte.parseByte(value));
                                break;
                            case 'c':
                                intent.mExtras.putChar(key, Uri.decode(value).charAt(0));
                                break;
                            case 'd':
                                intent.mExtras.putDouble(key, Double.parseDouble(value));
                                break;
                            case 'f':
                                intent.mExtras.putFloat(key, Float.parseFloat(value));
                                break;
                            case 'i':
                                intent.mExtras.putInt(key, Integer.parseInt(value));
                                break;
                            case 'l':
                                intent.mExtras.putLong(key, Long.parseLong(value));
                                break;
                            case 's':
                                intent.mExtras.putShort(key, Short.parseShort(value));
                                break;
                            default:
                                throw new URISyntaxException(uri, "EXTRA has unknown type", i);
                        }
                    } catch (NumberFormatException e) {
                        throw new URISyntaxException(uri, "EXTRA value can't be parsed", i);
                    }

                    char ch = uri.charAt(i);
                    if (ch == ')') break;
                    if (ch != '!') throw new URISyntaxException(uri, "EXTRA missing '!'", i);
                    i++;
                }
            }

            if (isIntentFragment) {
                intent.mData = Uri.parse(uri.substring(0, intentFragmentStart));
            } else {
                intent.mData = Uri.parse(uri);
            }
            
            if (intent.mAction == null) {
                // By default, if no action is specified, then use VIEW.
                intent.mAction = ACTION_VIEW;
            }

        } else {
            intent = new Intent(ACTION_VIEW, Uri.parse(uri));
        }

        return intent;
    }

    /**
     * Retrieve the general action to be performed, such as
     * {@link #ACTION_VIEW}.  The action describes the general way the rest of
     * the information in the intent should be interpreted -- most importantly,
     * what to do with the data returned by {@link #getData}.
     *
     * @return The action of this intent or null if none is specified.
     *
     * @see #setAction
     */
    public String getAction() {
        return mAction;
    }

    /**
     * Retrieve data this intent is operating on.  This URI specifies the name
     * of the data; often it uses the content: scheme, specifying data in a
     * content provider.  Other schemes may be handled by specific activities,
     * such as http: by the web browser.
     *
     * @return The URI of the data this intent is targeting or null.
     *
     * @see #getScheme
     * @see #setData
     */
    public Uri getData() {
        return mData;
    }

    /**
     * The same as {@link #getData()}, but returns the URI as an encoded
     * String.
     */
    public String getDataString() {
        return mData != null ? mData.toString() : null;
    }

    /**
     * Return the scheme portion of the intent's data.  If the data is null or
     * does not include a scheme, null is returned.  Otherwise, the scheme
     * prefix without the final ':' is returned, i.e. "http".
     *
     * <p>This is the same as calling getData().getScheme() (and checking for
     * null data).
     *
     * @return The scheme of this intent.
     *
     * @see #getData
     */
    public String getScheme() {
        return mData != null ? mData.getScheme() : null;
    }

    /**
     * Retrieve any explicit MIME type included in the intent.  This is usually
     * null, as the type is determined by the intent data.
     *
     * @return If a type was manually set, it is returned; else null is
     *         returned.
     *
     * @see #resolveType(ContentResolver)
     * @see #setType
     */
    public String getType() {
        return mType;
    }

    /**
     * Return the MIME data type of this intent.  If the type field is
     * explicitly set, that is simply returned.  Otherwise, if the data is set,
     * the type of that data is returned.  If neither fields are set, a null is
     * returned.
     *
     * @return The MIME type of this intent.
     *
     * @see #getType
     * @see #resolveType(ContentResolver)
     */
    public String resolveType(Context context) {
        return resolveType(context.getContentResolver());
    }

    /**
     * Return the MIME data type of this intent.  If the type field is
     * explicitly set, that is simply returned.  Otherwise, if the data is set,
     * the type of that data is returned.  If neither fields are set, a null is
     * returned.
     *
     * @param resolver A ContentResolver that can be used to determine the MIME
     *                 type of the intent's data.
     *
     * @return The MIME type of this intent.
     *
     * @see #getType
     * @see #resolveType(Context)
     */
    public String resolveType(ContentResolver resolver) {
        if (mType != null) {
            return mType;
        }
        if (mData != null) {
            if ("content".equals(mData.getScheme())) {
                return resolver.getType(mData);
            }
        }
        return null;
    }

    /**
     * Return the MIME data type of this intent, only if it will be needed for
     * intent resolution.  This is not generally useful for application code;
     * it is used by the frameworks for communicating with back-end system
     * services.
     *
     * @param resolver A ContentResolver that can be used to determine the MIME
     *                 type of the intent's data.
     *
     * @return The MIME type of this intent, or null if it is unknown or not
     *         needed.
     */
    public String resolveTypeIfNeeded(ContentResolver resolver) {
        if (mComponent != null) {
            return mType;
        }
        return resolveType(resolver);
    }

    /**
     * Check if an category exists in the intent.
     *
     * @param category The category to check.
     *
     * @return boolean True if the intent contains the category, else false.
     *
     * @see #getCategories
     * @see #addCategory
     */
    public boolean hasCategory(String category) {
        return mCategories != null && mCategories.contains(category);
    }

    /**
     * Return the set of all categories in the intent.  If there are no categories,
     * returns NULL.
     *
     * @return Set The set of categories you can examine.  Do not modify!
     *
     * @see #hasCategory
     * @see #addCategory
     */
    public Set<String> getCategories() {
        return mCategories;
    }

    /**
     * Sets the ClassLoader that will be used when unmarshalling
     * any Parcelable values from the extras of this Intent.
     *
     * @param loader a ClassLoader, or null to use the default loader
     * at the time of unmarshalling.
     */
    public void setExtrasClassLoader(ClassLoader loader) {
        if (mExtras != null) {
            mExtras.setClassLoader(loader);
        }
    }

    /**
     * Returns true if an extra value is associated with the given name.
     * @param name the extra's name
     * @return true if the given extra is present.
     */
    public boolean hasExtra(String name) {
        return mExtras != null && mExtras.containsKey(name);
    }

    /**
     * Returns true if the Intent's extras contain a parcelled file descriptor.
     * @return true if the Intent contains a parcelled file descriptor.
     */
    public boolean hasFileDescriptors() {
        return mExtras != null && mExtras.hasFileDescriptors();
    }

    /**
     * Retrieve extended data from the intent.
     *
     * @param name The name of the desired item.
     *
     * @return the value of an item that previously added with putExtra()
     * or null if none was found.
     *
     * @deprecated
     * @hide
     */
    @Deprecated
    public Object getExtra(String name) {
        return getExtra(name, null);
    }

    /**
     * Retrieve extended data from the intent.
     *
     * @param name The name of the desired item.
     * @param defaultValue the value to be returned if no value of the desired
     * type is stored with the given name.
     *
     * @return the value of an item that previously added with putExtra()
     * or the default value if none was found.
     *
     * @see #putExtra(String, boolean)
     */
    public boolean getBooleanExtra(String name, boolean defaultValue) {
        return mExtras == null ? defaultValue :
            mExtras.getBoolean(name, defaultValue);
    }

    /**
     * Retrieve extended data from the intent.
     *
     * @param name The name of the desired item.
     * @param defaultValue the value to be returned if no value of the desired
     * type is stored with the given name.
     *
     * @return the value of an item that previously added with putExtra()
     * or the default value if none was found.
     *
     * @see #putExtra(String, byte)
     */
    public byte getByteExtra(String name, byte defaultValue) {
        return mExtras == null ? defaultValue :
            mExtras.getByte(name, defaultValue);
    }

    /**
     * Retrieve extended data from the intent.
     *
     * @param name The name of the desired item.
     * @param defaultValue the value to be returned if no value of the desired
     * type is stored with the given name.
     *
     * @return the value of an item that previously added with putExtra()
     * or the default value if none was found.
     *
     * @see #putExtra(String, short)
     */
    public short getShortExtra(String name, short defaultValue) {
        return mExtras == null ? defaultValue :
            mExtras.getShort(name, defaultValue);
    }

    /**
     * Retrieve extended data from the intent.
     *
     * @param name The name of the desired item.
     * @param defaultValue the value to be returned if no value of the desired
     * type is stored with the given name.
     *
     * @return the value of an item that previously added with putExtra()
     * or the default value if none was found.
     *
     * @see #putExtra(String, char)
     */
    public char getCharExtra(String name, char defaultValue) {
        return mExtras == null ? defaultValue :
            mExtras.getChar(name, defaultValue);
    }

    /**
     * Retrieve extended data from the intent.
     *
     * @param name The name of the desired item.
     * @param defaultValue the value to be returned if no value of the desired
     * type is stored with the given name.
     *
     * @return the value of an item that previously added with putExtra()
     * or the default value if none was found.
     *
     * @see #putExtra(String, int)
     */
    public int getIntExtra(String name, int defaultValue) {
        return mExtras == null ? defaultValue :
            mExtras.getInt(name, defaultValue);
    }

    /**
     * Retrieve extended data from the intent.
     *
     * @param name The name of the desired item.
     * @param defaultValue the value to be returned if no value of the desired
     * type is stored with the given name.
     *
     * @return the value of an item that previously added with putExtra()
     * or the default value if none was found.
     *
     * @see #putExtra(String, long)
     */
    public long getLongExtra(String name, long defaultValue) {
        return mExtras == null ? defaultValue :
            mExtras.getLong(name, defaultValue);
    }

    /**
     * Retrieve extended data from the intent.
     *
     * @param name The name of the desired item.
     * @param defaultValue the value to be returned if no value of the desired
     * type is stored with the given name.
     *
     * @return the value of an item that previously added with putExtra(),
     * or the default value if no such item is present
     *
     * @see #putExtra(String, float)
     */
    public float getFloatExtra(String name, float defaultValue) {
        return mExtras == null ? defaultValue :
            mExtras.getFloat(name, defaultValue);
    }

    /**
     * Retrieve extended data from the intent.
     *
     * @param name The name of the desired item.
     * @param defaultValue the value to be returned if no value of the desired
     * type is stored with the given name.
     *
     * @return the value of an item that previously added with putExtra()
     * or the default value if none was found.
     *
     * @see #putExtra(String, double)
     */
    public double getDoubleExtra(String name, double defaultValue) {
        return mExtras == null ? defaultValue :
            mExtras.getDouble(name, defaultValue);
    }

    /**
     * Retrieve extended data from the intent.
     *
     * @param name The name of the desired item.
     *
     * @return the value of an item that previously added with putExtra()
     * or null if no String value was found.
     *
     * @see #putExtra(String, String)
     */
    public String getStringExtra(String name) {
        return mExtras == null ? null : mExtras.getString(name);
    }

    /**
     * Retrieve extended data from the intent.
     *
     * @param name The name of the desired item.
     *
     * @return the value of an item that previously added with putExtra()
     * or null if no CharSequence value was found.
     *
     * @see #putExtra(String, CharSequence)
     */
    public CharSequence getCharSequenceExtra(String name) {
        return mExtras == null ? null : mExtras.getCharSequence(name);
    }

    /**
     * Retrieve extended data from the intent.
     *
     * @param name The name of the desired item.
     *
     * @return the value of an item that previously added with putExtra()
     * or null if no Parcelable value was found.
     *
     * @see #putExtra(String, Parcelable)
     */
    public <T extends Parcelable> T getParcelableExtra(String name) {
        return mExtras == null ? null : mExtras.<T>getParcelable(name);
    }

    /**
     * Retrieve extended data from the intent.
     *
     * @param name The name of the desired item.
     *
     * @return the value of an item that previously added with putExtra()
     * or null if no Parcelable[] value was found.
     *
     * @see #putExtra(String, Parcelable[])
     */
    public Parcelable[] getParcelableArrayExtra(String name) {
        return mExtras == null ? null : mExtras.getParcelableArray(name);
    }

    /**
     * Retrieve extended data from the intent.
     *
     * @param name The name of the desired item.
     *
     * @return the value of an item that previously added with putExtra()
     * or null if no ArrayList<Parcelable> value was found.
     *
     * @see #putParcelableArrayListExtra(String, ArrayList)
     */
    public <T extends Parcelable> ArrayList<T> getParcelableArrayListExtra(String name) {
        return mExtras == null ? null : mExtras.<T>getParcelableArrayList(name);
    }

    /**
     * Retrieve extended data from the intent.
     *
     * @param name The name of the desired item.
     *
     * @return the value of an item that previously added with putExtra()
     * or null if no Serializable value was found.
     *
     * @see #putExtra(String, Serializable)
     */
    public Serializable getSerializableExtra(String name) {
        return mExtras == null ? null : mExtras.getSerializable(name);
    }

    /**
     * Retrieve extended data from the intent.
     *
     * @param name The name of the desired item.
     *
     * @return the value of an item that previously added with putExtra()
     * or null if no ArrayList<Integer> value was found.
     *
     * @see #putIntegerArrayListExtra(String, ArrayList)
     */
    public ArrayList<Integer> getIntegerArrayListExtra(String name) {
        return mExtras == null ? null : mExtras.getIntegerArrayList(name);
    }

    /**
     * Retrieve extended data from the intent.
     *
     * @param name The name of the desired item.
     *
     * @return the value of an item that previously added with putExtra()
     * or null if no ArrayList<String> value was found.
     *
     * @see #putStringArrayListExtra(String, ArrayList)
     */
    public ArrayList<String> getStringArrayListExtra(String name) {
        return mExtras == null ? null : mExtras.getStringArrayList(name);
    }

    /**
     * Retrieve extended data from the intent.
     *
     * @param name The name of the desired item.
     *
     * @return the value of an item that previously added with putExtra()
     * or null if no boolean array value was found.
     *
     * @see #putExtra(String, boolean[])
     */
    public boolean[] getBooleanArrayExtra(String name) {
        return mExtras == null ? null : mExtras.getBooleanArray(name);
    }

    /**
     * Retrieve extended data from the intent.
     *
     * @param name The name of the desired item.
     *
     * @return the value of an item that previously added with putExtra()
     * or null if no byte array value was found.
     *
     * @see #putExtra(String, byte[])
     */
    public byte[] getByteArrayExtra(String name) {
        return mExtras == null ? null : mExtras.getByteArray(name);
    }

    /**
     * Retrieve extended data from the intent.
     *
     * @param name The name of the desired item.
     *
     * @return the value of an item that previously added with putExtra()
     * or null if no short array value was found.
     *
     * @see #putExtra(String, short[])
     */
    public short[] getShortArrayExtra(String name) {
        return mExtras == null ? null : mExtras.getShortArray(name);
    }

    /**
     * Retrieve extended data from the intent.
     *
     * @param name The name of the desired item.
     *
     * @return the value of an item that previously added with putExtra()
     * or null if no char array value was found.
     *
     * @see #putExtra(String, char[])
     */
    public char[] getCharArrayExtra(String name) {
        return mExtras == null ? null : mExtras.getCharArray(name);
    }

    /**
     * Retrieve extended data from the intent.
     *
     * @param name The name of the desired item.
     *
     * @return the value of an item that previously added with putExtra()
     * or null if no int array value was found.
     *
     * @see #putExtra(String, int[])
     */
    public int[] getIntArrayExtra(String name) {
        return mExtras == null ? null : mExtras.getIntArray(name);
    }

    /**
     * Retrieve extended data from the intent.
     *
     * @param name The name of the desired item.
     *
     * @return the value of an item that previously added with putExtra()
     * or null if no long array value was found.
     *
     * @see #putExtra(String, long[])
     */
    public long[] getLongArrayExtra(String name) {
        return mExtras == null ? null : mExtras.getLongArray(name);
    }

    /**
     * Retrieve extended data from the intent.
     *
     * @param name The name of the desired item.
     *
     * @return the value of an item that previously added with putExtra()
     * or null if no float array value was found.
     *
     * @see #putExtra(String, float[])
     */
    public float[] getFloatArrayExtra(String name) {
        return mExtras == null ? null : mExtras.getFloatArray(name);
    }

    /**
     * Retrieve extended data from the intent.
     *
     * @param name The name of the desired item.
     *
     * @return the value of an item that previously added with putExtra()
     * or null if no double array value was found.
     *
     * @see #putExtra(String, double[])
     */
    public double[] getDoubleArrayExtra(String name) {
        return mExtras == null ? null : mExtras.getDoubleArray(name);
    }

    /**
     * Retrieve extended data from the intent.
     *
     * @param name The name of the desired item.
     *
     * @return the value of an item that previously added with putExtra()
     * or null if no String array value was found.
     *
     * @see #putExtra(String, String[])
     */
    public String[] getStringArrayExtra(String name) {
        return mExtras == null ? null : mExtras.getStringArray(name);
    }

    /**
     * Retrieve extended data from the intent.
     *
     * @param name The name of the desired item.
     *
     * @return the value of an item that previously added with putExtra()
     * or null if no Bundle value was found.
     *
     * @see #putExtra(String, Bundle)
     */
    public Bundle getBundleExtra(String name) {
        return mExtras == null ? null : mExtras.getBundle(name);
    }

    /**
     * Retrieve extended data from the intent.
     *
     * @param name The name of the desired item.
     *
     * @return the value of an item that previously added with putExtra()
     * or null if no IBinder value was found.
     *
     * @see #putExtra(String, IBinder)
     *
     * @deprecated
     * @hide
     */
    @Deprecated
    public IBinder getIBinderExtra(String name) {
        return mExtras == null ? null : mExtras.getIBinder(name);
    }

    /**
     * Retrieve extended data from the intent.
     *
     * @param name The name of the desired item.
     * @param defaultValue The default value to return in case no item is
     * associated with the key 'name'
     *
     * @return the value of an item that previously added with putExtra()
     * or defaultValue if none was found.
     *
     * @see #putExtra
     *
     * @deprecated
     * @hide
     */
    @Deprecated
    public Object getExtra(String name, Object defaultValue) {
        Object result = defaultValue;
        if (mExtras != null) {
            Object result2 = mExtras.get(name);
            if (result2 != null) {
                result = result2;
            }
        }

        return result;
    }

    /**
     * Retrieves a map of extended data from the intent.
     *
     * @return the map of all extras previously added with putExtra(),
     * or null if none have been added.
     */
    public Bundle getExtras() {
        return (mExtras != null)
                ? new Bundle(mExtras)
                : null;
    }

    /**
     * Retrieve any special flags associated with this intent.  You will
     * normally just set them with {@link #setFlags} and let the system
     * take the appropriate action with them.
     *
     * @return int The currently set flags.
     *
     * @see #setFlags
     */
    public int getFlags() {
        return mFlags;
    }

    /**
     * Retrieve the application package name this Intent is limited to.  When
     * resolving an Intent, if non-null this limits the resolution to only
     * components in the given application package.
     *
     * @return The name of the application package for the Intent.
     *
     * @see #resolveActivity
     * @see #setPackage
     */
    public String getPackage() {
        return mPackage;
    }

    /**
     * Retrieve the concrete component associated with the intent.  When receiving
     * an intent, this is the component that was found to best handle it (that is,
     * yourself) and will always be non-null; in all other cases it will be
     * null unless explicitly set.
     *
     * @return The name of the application component to handle the intent.
     *
     * @see #resolveActivity
     * @see #setComponent
     */
    public ComponentName getComponent() {
        return mComponent;
    }

    /**
     * Return the Activity component that should be used to handle this intent.
     * The appropriate component is determined based on the information in the
     * intent, evaluated as follows:
     *
     * <p>If {@link #getComponent} returns an explicit class, that is returned
     * without any further consideration.
     *
     * <p>The activity must handle the {@link Intent#CATEGORY_DEFAULT} Intent
     * category to be considered.
     *
     * <p>If {@link #getAction} is non-NULL, the activity must handle this
     * action.
     *
     * <p>If {@link #resolveType} returns non-NULL, the activity must handle
     * this type.
     *
     * <p>If {@link #addCategory} has added any categories, the activity must
     * handle ALL of the categories specified.
     *
     * <p>If {@link #getPackage} is non-NULL, only activity components in
     * that application package will be considered.
     *
     * <p>If there are no activities that satisfy all of these conditions, a
     * null string is returned.
     *
     * <p>If multiple activities are found to satisfy the intent, the one with
     * the highest priority will be used.  If there are multiple activities
     * with the same priority, the system will either pick the best activity
     * based on user preference, or resolve to a system class that will allow
     * the user to pick an activity and forward from there.
     *
     * <p>This method is implemented simply by calling
     * {@link PackageManager#resolveActivity} with the "defaultOnly" parameter
     * true.</p>
     * <p> This API is called for you as part of starting an activity from an
     * intent.  You do not normally need to call it yourself.</p>
     *
     * @param pm The package manager with which to resolve the Intent.
     *
     * @return Name of the component implementing an activity that can
     *         display the intent.
     *
     * @see #setComponent
     * @see #getComponent
     * @see #resolveActivityInfo
     */
    public ComponentName resolveActivity(PackageManager pm) {
        if (mComponent != null) {
            return mComponent;
        }

        ResolveInfo info = pm.resolveActivity(
            this, PackageManager.MATCH_DEFAULT_ONLY);
        if (info != null) {
            return new ComponentName(
                    info.activityInfo.applicationInfo.packageName,
                    info.activityInfo.name);
        }

        return null;
    }

    /**
     * Resolve the Intent into an {@link ActivityInfo}
     * describing the activity that should execute the intent.  Resolution
     * follows the same rules as described for {@link #resolveActivity}, but
     * you get back the completely information about the resolved activity
     * instead of just its class name.
     *
     * @param pm The package manager with which to resolve the Intent.
     * @param flags Addition information to retrieve as per
     * {@link PackageManager#getActivityInfo(ComponentName, int)
     * PackageManager.getActivityInfo()}.
     *
     * @return PackageManager.ActivityInfo
     *
     * @see #resolveActivity
     */
    public ActivityInfo resolveActivityInfo(PackageManager pm, int flags) {
        ActivityInfo ai = null;
        if (mComponent != null) {
            try {
                ai = pm.getActivityInfo(mComponent, flags);
            } catch (PackageManager.NameNotFoundException e) {
                // ignore
            }
        } else {
            ResolveInfo info = pm.resolveActivity(
                this, PackageManager.MATCH_DEFAULT_ONLY | flags);
            if (info != null) {
                ai = info.activityInfo;
            }
        }

        return ai;
    }

    /**
     * Set the general action to be performed.
     *
     * @param action An action name, such as ACTION_VIEW.  Application-specific
     *               actions should be prefixed with the vendor's package name.
     *
     * @return Returns the same Intent object, for chaining multiple calls
     * into a single statement.
     *
     * @see #getAction
     */
    public Intent setAction(String action) {
        mAction = action;
        return this;
    }

    /**
     * Set the data this intent is operating on.  This method automatically
     * clears any type that was previously set by {@link #setType}.
     *
     * <p><em>Note: scheme and host name matching in the Android framework is
     * case-sensitive, unlike the formal RFC.  As a result,
     * you should always ensure that you write your Uri with these elements
     * using lower case letters, and normalize any Uris you receive from
     * outside of Android to ensure the scheme and host is lower case.</em></p>
     *
     * @param data The URI of the data this intent is now targeting.
     *
     * @return Returns the same Intent object, for chaining multiple calls
     * into a single statement.
     *
     * @see #getData
     * @see #setType
     * @see #setDataAndType
     */
    public Intent setData(Uri data) {
        mData = data;
        mType = null;
        return this;
    }

    /**
     * Set an explicit MIME data type.  This is used to create intents that
     * only specify a type and not data, for example to indicate the type of
     * data to return.  This method automatically clears any data that was
     * previously set by {@link #setData}.
     *
     * <p><em>Note: MIME type matching in the Android framework is
     * case-sensitive, unlike formal RFC MIME types.  As a result,
     * you should always write your MIME types with lower case letters,
     * and any MIME types you receive from outside of Android should be
     * converted to lower case before supplying them here.</em></p>
     *
     * @param type The MIME type of the data being handled by this intent.
     *
     * @return Returns the same Intent object, for chaining multiple calls
     * into a single statement.
     *
     * @see #getType
     * @see #setData
     * @see #setDataAndType
     */
    public Intent setType(String type) {
        mData = null;
        mType = type;
        return this;
    }

    /**
     * (Usually optional) Set the data for the intent along with an explicit
     * MIME data type.  This method should very rarely be used -- it allows you
     * to override the MIME type that would ordinarily be inferred from the
     * data with your own type given here.
     *
     * <p><em>Note: MIME type, Uri scheme, and host name matching in the
     * Android framework is case-sensitive, unlike the formal RFC definitions.
     * As a result, you should always write these elements with lower case letters,
     * and normalize any MIME types or Uris you receive from
     * outside of Android to ensure these elements are lower case before
     * supplying them here.</em></p>
     *
     * @param data The URI of the data this intent is now targeting.
     * @param type The MIME type of the data being handled by this intent.
     *
     * @return Returns the same Intent object, for chaining multiple calls
     * into a single statement.
     *
     * @see #setData
     * @see #setType
     */
    public Intent setDataAndType(Uri data, String type) {
        mData = data;
        mType = type;
        return this;
    }

    /**
     * Add a new category to the intent.  Categories provide additional detail
     * about the action the intent is perform.  When resolving an intent, only
     * activities that provide <em>all</em> of the requested categories will be
     * used.
     *
     * @param category The desired category.  This can be either one of the
     *               predefined Intent categories, or a custom category in your own
     *               namespace.
     *
     * @return Returns the same Intent object, for chaining multiple calls
     * into a single statement.
     *
     * @see #hasCategory
     * @see #removeCategory
     */
    public Intent addCategory(String category) {
        if (mCategories == null) {
            mCategories = new HashSet<String>();
        }
        mCategories.add(category);
        return this;
    }

    /**
     * Remove an category from an intent.
     *
     * @param category The category to remove.
     *
     * @see #addCategory
     */
    public void removeCategory(String category) {
        if (mCategories != null) {
            mCategories.remove(category);
            if (mCategories.size() == 0) {
                mCategories = null;
            }
        }
    }

    /**
     * Add extended data to the intent.  The name must include a package
     * prefix, for example the app com.android.contacts would use names
     * like "com.android.contacts.ShowAll".
     *
     * @param name The name of the extra data, with package prefix.
     * @param value The boolean data value.
     *
     * @return Returns the same Intent object, for chaining multiple calls
     * into a single statement.
     *
     * @see #putExtras
     * @see #removeExtra
     * @see #getBooleanExtra(String, boolean)
     */
    public Intent putExtra(String name, boolean value) {
        if (mExtras == null) {
            mExtras = new Bundle();
        }
        mExtras.putBoolean(name, value);
        return this;
    }

    /**
     * Add extended data to the intent.  The name must include a package
     * prefix, for example the app com.android.contacts would use names
     * like "com.android.contacts.ShowAll".
     *
     * @param name The name of the extra data, with package prefix.
     * @param value The byte data value.
     *
     * @return Returns the same Intent object, for chaining multiple calls
     * into a single statement.
     *
     * @see #putExtras
     * @see #removeExtra
     * @see #getByteExtra(String, byte)
     */
    public Intent putExtra(String name, byte value) {
        if (mExtras == null) {
            mExtras = new Bundle();
        }
        mExtras.putByte(name, value);
        return this;
    }

    /**
     * Add extended data to the intent.  The name must include a package
     * prefix, for example the app com.android.contacts would use names
     * like "com.android.contacts.ShowAll".
     *
     * @param name The name of the extra data, with package prefix.
     * @param value The char data value.
     *
     * @return Returns the same Intent object, for chaining multiple calls
     * into a single statement.
     *
     * @see #putExtras
     * @see #removeExtra
     * @see #getCharExtra(String, char)
     */
    public Intent putExtra(String name, char value) {
        if (mExtras == null) {
            mExtras = new Bundle();
        }
        mExtras.putChar(name, value);
        return this;
    }

    /**
     * Add extended data to the intent.  The name must include a package
     * prefix, for example the app com.android.contacts would use names
     * like "com.android.contacts.ShowAll".
     *
     * @param name The name of the extra data, with package prefix.
     * @param value The short data value.
     *
     * @return Returns the same Intent object, for chaining multiple calls
     * into a single statement.
     *
     * @see #putExtras
     * @see #removeExtra
     * @see #getShortExtra(String, short)
     */
    public Intent putExtra(String name, short value) {
        if (mExtras == null) {
            mExtras = new Bundle();
        }
        mExtras.putShort(name, value);
        return this;
    }

    /**
     * Add extended data to the intent.  The name must include a package
     * prefix, for example the app com.android.contacts would use names
     * like "com.android.contacts.ShowAll".
     *
     * @param name The name of the extra data, with package prefix.
     * @param value The integer data value.
     *
     * @return Returns the same Intent object, for chaining multiple calls
     * into a single statement.
     *
     * @see #putExtras
     * @see #removeExtra
     * @see #getIntExtra(String, int)
     */
    public Intent putExtra(String name, int value) {
        if (mExtras == null) {
            mExtras = new Bundle();
        }
        mExtras.putInt(name, value);
        return this;
    }

    /**
     * Add extended data to the intent.  The name must include a package
     * prefix, for example the app com.android.contacts would use names
     * like "com.android.contacts.ShowAll".
     *
     * @param name The name of the extra data, with package prefix.
     * @param value The long data value.
     *
     * @return Returns the same Intent object, for chaining multiple calls
     * into a single statement.
     *
     * @see #putExtras
     * @see #removeExtra
     * @see #getLongExtra(String, long)
     */
    public Intent putExtra(String name, long value) {
        if (mExtras == null) {
            mExtras = new Bundle();
        }
        mExtras.putLong(name, value);
        return this;
    }

    /**
     * Add extended data to the intent.  The name must include a package
     * prefix, for example the app com.android.contacts would use names
     * like "com.android.contacts.ShowAll".
     *
     * @param name The name of the extra data, with package prefix.
     * @param value The float data value.
     *
     * @return Returns the same Intent object, for chaining multiple calls
     * into a single statement.
     *
     * @see #putExtras
     * @see #removeExtra
     * @see #getFloatExtra(String, float)
     */
    public Intent putExtra(String name, float value) {
        if (mExtras == null) {
            mExtras = new Bundle();
        }
        mExtras.putFloat(name, value);
        return this;
    }

    /**
     * Add extended data to the intent.  The name must include a package
     * prefix, for example the app com.android.contacts would use names
     * like "com.android.contacts.ShowAll".
     *
     * @param name The name of the extra data, with package prefix.
     * @param value The double data value.
     *
     * @return Returns the same Intent object, for chaining multiple calls
     * into a single statement.
     *
     * @see #putExtras
     * @see #removeExtra
     * @see #getDoubleExtra(String, double)
     */
    public Intent putExtra(String name, double value) {
        if (mExtras == null) {
            mExtras = new Bundle();
        }
        mExtras.putDouble(name, value);
        return this;
    }

    /**
     * Add extended data to the intent.  The name must include a package
     * prefix, for example the app com.android.contacts would use names
     * like "com.android.contacts.ShowAll".
     *
     * @param name The name of the extra data, with package prefix.
     * @param value The String data value.
     *
     * @return Returns the same Intent object, for chaining multiple calls
     * into a single statement.
     *
     * @see #putExtras
     * @see #removeExtra
     * @see #getStringExtra(String)
     */
    public Intent putExtra(String name, String value) {
        if (mExtras == null) {
            mExtras = new Bundle();
        }
        mExtras.putString(name, value);
        return this;
    }

    /**
     * Add extended data to the intent.  The name must include a package
     * prefix, for example the app com.android.contacts would use names
     * like "com.android.contacts.ShowAll".
     *
     * @param name The name of the extra data, with package prefix.
     * @param value The CharSequence data value.
     *
     * @return Returns the same Intent object, for chaining multiple calls
     * into a single statement.
     *
     * @see #putExtras
     * @see #removeExtra
     * @see #getCharSequenceExtra(String)
     */
    public Intent putExtra(String name, CharSequence value) {
        if (mExtras == null) {
            mExtras = new Bundle();
        }
        mExtras.putCharSequence(name, value);
        return this;
    }

    /**
     * Add extended data to the intent.  The name must include a package
     * prefix, for example the app com.android.contacts would use names
     * like "com.android.contacts.ShowAll".
     *
     * @param name The name of the extra data, with package prefix.
     * @param value The Parcelable data value.
     *
     * @return Returns the same Intent object, for chaining multiple calls
     * into a single statement.
     *
     * @see #putExtras
     * @see #removeExtra
     * @see #getParcelableExtra(String)
     */
    public Intent putExtra(String name, Parcelable value) {
        if (mExtras == null) {
            mExtras = new Bundle();
        }
        mExtras.putParcelable(name, value);
        return this;
    }

    /**
     * Add extended data to the intent.  The name must include a package
     * prefix, for example the app com.android.contacts would use names
     * like "com.android.contacts.ShowAll".
     *
     * @param name The name of the extra data, with package prefix.
     * @param value The Parcelable[] data value.
     *
     * @return Returns the same Intent object, for chaining multiple calls
     * into a single statement.
     *
     * @see #putExtras
     * @see #removeExtra
     * @see #getParcelableArrayExtra(String)
     */
    public Intent putExtra(String name, Parcelable[] value) {
        if (mExtras == null) {
            mExtras = new Bundle();
        }
        mExtras.putParcelableArray(name, value);
        return this;
    }

    /**
     * Add extended data to the intent.  The name must include a package
     * prefix, for example the app com.android.contacts would use names
     * like "com.android.contacts.ShowAll".
     *
     * @param name The name of the extra data, with package prefix.
     * @param value The ArrayList<Parcelable> data value.
     *
     * @return Returns the same Intent object, for chaining multiple calls
     * into a single statement.
     *
     * @see #putExtras
     * @see #removeExtra
     * @see #getParcelableArrayListExtra(String)
     */
    public Intent putParcelableArrayListExtra(String name, ArrayList<? extends Parcelable> value) {
        if (mExtras == null) {
            mExtras = new Bundle();
        }
        mExtras.putParcelableArrayList(name, value);
        return this;
    }

    /**
     * Add extended data to the intent.  The name must include a package
     * prefix, for example the app com.android.contacts would use names
     * like "com.android.contacts.ShowAll".
     *
     * @param name The name of the extra data, with package prefix.
     * @param value The ArrayList<Integer> data value.
     *
     * @return Returns the same Intent object, for chaining multiple calls
     * into a single statement.
     *
     * @see #putExtras
     * @see #removeExtra
     * @see #getIntegerArrayListExtra(String)
     */
    public Intent putIntegerArrayListExtra(String name, ArrayList<Integer> value) {
        if (mExtras == null) {
            mExtras = new Bundle();
        }
        mExtras.putIntegerArrayList(name, value);
        return this;
    }

    /**
     * Add extended data to the intent.  The name must include a package
     * prefix, for example the app com.android.contacts would use names
     * like "com.android.contacts.ShowAll".
     *
     * @param name The name of the extra data, with package prefix.
     * @param value The ArrayList<String> data value.
     *
     * @return Returns the same Intent object, for chaining multiple calls
     * into a single statement.
     *
     * @see #putExtras
     * @see #removeExtra
     * @see #getStringArrayListExtra(String)
     */
    public Intent putStringArrayListExtra(String name, ArrayList<String> value) {
        if (mExtras == null) {
            mExtras = new Bundle();
        }
        mExtras.putStringArrayList(name, value);
        return this;
    }

    /**
     * Add extended data to the intent.  The name must include a package
     * prefix, for example the app com.android.contacts would use names
     * like "com.android.contacts.ShowAll".
     *
     * @param name The name of the extra data, with package prefix.
     * @param value The Serializable data value.
     *
     * @return Returns the same Intent object, for chaining multiple calls
     * into a single statement.
     *
     * @see #putExtras
     * @see #removeExtra
     * @see #getSerializableExtra(String)
     */
    public Intent putExtra(String name, Serializable value) {
        if (mExtras == null) {
            mExtras = new Bundle();
        }
        mExtras.putSerializable(name, value);
        return this;
    }

    /**
     * Add extended data to the intent.  The name must include a package
     * prefix, for example the app com.android.contacts would use names
     * like "com.android.contacts.ShowAll".
     *
     * @param name The name of the extra data, with package prefix.
     * @param value The boolean array data value.
     *
     * @return Returns the same Intent object, for chaining multiple calls
     * into a single statement.
     *
     * @see #putExtras
     * @see #removeExtra
     * @see #getBooleanArrayExtra(String)
     */
    public Intent putExtra(String name, boolean[] value) {
        if (mExtras == null) {
            mExtras = new Bundle();
        }
        mExtras.putBooleanArray(name, value);
        return this;
    }

    /**
     * Add extended data to the intent.  The name must include a package
     * prefix, for example the app com.android.contacts would use names
     * like "com.android.contacts.ShowAll".
     *
     * @param name The name of the extra data, with package prefix.
     * @param value The byte array data value.
     *
     * @return Returns the same Intent object, for chaining multiple calls
     * into a single statement.
     *
     * @see #putExtras
     * @see #removeExtra
     * @see #getByteArrayExtra(String)
     */
    public Intent putExtra(String name, byte[] value) {
        if (mExtras == null) {
            mExtras = new Bundle();
        }
        mExtras.putByteArray(name, value);
        return this;
    }

    /**
     * Add extended data to the intent.  The name must include a package
     * prefix, for example the app com.android.contacts would use names
     * like "com.android.contacts.ShowAll".
     *
     * @param name The name of the extra data, with package prefix.
     * @param value The short array data value.
     *
     * @return Returns the same Intent object, for chaining multiple calls
     * into a single statement.
     *
     * @see #putExtras
     * @see #removeExtra
     * @see #getShortArrayExtra(String)
     */
    public Intent putExtra(String name, short[] value) {
        if (mExtras == null) {
            mExtras = new Bundle();
        }
        mExtras.putShortArray(name, value);
        return this;
    }

    /**
     * Add extended data to the intent.  The name must include a package
     * prefix, for example the app com.android.contacts would use names
     * like "com.android.contacts.ShowAll".
     *
     * @param name The name of the extra data, with package prefix.
     * @param value The char array data value.
     *
     * @return Returns the same Intent object, for chaining multiple calls
     * into a single statement.
     *
     * @see #putExtras
     * @see #removeExtra
     * @see #getCharArrayExtra(String)
     */
    public Intent putExtra(String name, char[] value) {
        if (mExtras == null) {
            mExtras = new Bundle();
        }
        mExtras.putCharArray(name, value);
        return this;
    }

    /**
     * Add extended data to the intent.  The name must include a package
     * prefix, for example the app com.android.contacts would use names
     * like "com.android.contacts.ShowAll".
     *
     * @param name The name of the extra data, with package prefix.
     * @param value The int array data value.
     *
     * @return Returns the same Intent object, for chaining multiple calls
     * into a single statement.
     *
     * @see #putExtras
     * @see #removeExtra
     * @see #getIntArrayExtra(String)
     */
    public Intent putExtra(String name, int[] value) {
        if (mExtras == null) {
            mExtras = new Bundle();
        }
        mExtras.putIntArray(name, value);
        return this;
    }

    /**
     * Add extended data to the intent.  The name must include a package
     * prefix, for example the app com.android.contacts would use names
     * like "com.android.contacts.ShowAll".
     *
     * @param name The name of the extra data, with package prefix.
     * @param value The byte array data value.
     *
     * @return Returns the same Intent object, for chaining multiple calls
     * into a single statement.
     *
     * @see #putExtras
     * @see #removeExtra
     * @see #getLongArrayExtra(String)
     */
    public Intent putExtra(String name, long[] value) {
        if (mExtras == null) {
            mExtras = new Bundle();
        }
        mExtras.putLongArray(name, value);
        return this;
    }

    /**
     * Add extended data to the intent.  The name must include a package
     * prefix, for example the app com.android.contacts would use names
     * like "com.android.contacts.ShowAll".
     *
     * @param name The name of the extra data, with package prefix.
     * @param value The float array data value.
     *
     * @return Returns the same Intent object, for chaining multiple calls
     * into a single statement.
     *
     * @see #putExtras
     * @see #removeExtra
     * @see #getFloatArrayExtra(String)
     */
    public Intent putExtra(String name, float[] value) {
        if (mExtras == null) {
            mExtras = new Bundle();
        }
        mExtras.putFloatArray(name, value);
        return this;
    }

    /**
     * Add extended data to the intent.  The name must include a package
     * prefix, for example the app com.android.contacts would use names
     * like "com.android.contacts.ShowAll".
     *
     * @param name The name of the extra data, with package prefix.
     * @param value The double array data value.
     *
     * @return Returns the same Intent object, for chaining multiple calls
     * into a single statement.
     *
     * @see #putExtras
     * @see #removeExtra
     * @see #getDoubleArrayExtra(String)
     */
    public Intent putExtra(String name, double[] value) {
        if (mExtras == null) {
            mExtras = new Bundle();
        }
        mExtras.putDoubleArray(name, value);
        return this;
    }

    /**
     * Add extended data to the intent.  The name must include a package
     * prefix, for example the app com.android.contacts would use names
     * like "com.android.contacts.ShowAll".
     *
     * @param name The name of the extra data, with package prefix.
     * @param value The String array data value.
     *
     * @return Returns the same Intent object, for chaining multiple calls
     * into a single statement.
     *
     * @see #putExtras
     * @see #removeExtra
     * @see #getStringArrayExtra(String)
     */
    public Intent putExtra(String name, String[] value) {
        if (mExtras == null) {
            mExtras = new Bundle();
        }
        mExtras.putStringArray(name, value);
        return this;
    }

    /**
     * Add extended data to the intent.  The name must include a package
     * prefix, for example the app com.android.contacts would use names
     * like "com.android.contacts.ShowAll".
     *
     * @param name The name of the extra data, with package prefix.
     * @param value The Bundle data value.
     *
     * @return Returns the same Intent object, for chaining multiple calls
     * into a single statement.
     *
     * @see #putExtras
     * @see #removeExtra
     * @see #getBundleExtra(String)
     */
    public Intent putExtra(String name, Bundle value) {
        if (mExtras == null) {
            mExtras = new Bundle();
        }
        mExtras.putBundle(name, value);
        return this;
    }

    /**
     * Add extended data to the intent.  The name must include a package
     * prefix, for example the app com.android.contacts would use names
     * like "com.android.contacts.ShowAll".
     *
     * @param name The name of the extra data, with package prefix.
     * @param value The IBinder data value.
     *
     * @return Returns the same Intent object, for chaining multiple calls
     * into a single statement.
     *
     * @see #putExtras
     * @see #removeExtra
     * @see #getIBinderExtra(String)
     *
     * @deprecated
     * @hide
     */
    @Deprecated
    public Intent putExtra(String name, IBinder value) {
        if (mExtras == null) {
            mExtras = new Bundle();
        }
        mExtras.putIBinder(name, value);
        return this;
    }

    /**
     * Copy all extras in 'src' in to this intent.
     *
     * @param src Contains the extras to copy.
     *
     * @see #putExtra
     */
    public Intent putExtras(Intent src) {
        if (src.mExtras != null) {
            if (mExtras == null) {
                mExtras = new Bundle(src.mExtras);
            } else {
                mExtras.putAll(src.mExtras);
            }
        }
        return this;
    }

    /**
     * Add a set of extended data to the intent.  The keys must include a package
     * prefix, for example the app com.android.contacts would use names
     * like "com.android.contacts.ShowAll".
     *
     * @param extras The Bundle of extras to add to this intent.
     *
     * @see #putExtra
     * @see #removeExtra
     */
    public Intent putExtras(Bundle extras) {
        if (mExtras == null) {
            mExtras = new Bundle();
        }
        mExtras.putAll(extras);
        return this;
    }

    /**
     * Completely replace the extras in the Intent with the extras in the
     * given Intent.
     *
     * @param src The exact extras contained in this Intent are copied
     * into the target intent, replacing any that were previously there.
     */
    public Intent replaceExtras(Intent src) {
        mExtras = src.mExtras != null ? new Bundle(src.mExtras) : null;
        return this;
    }

    /**
     * Completely replace the extras in the Intent with the given Bundle of
     * extras.
     *
     * @param extras The new set of extras in the Intent, or null to erase
     * all extras.
     */
    public Intent replaceExtras(Bundle extras) {
        mExtras = extras != null ? new Bundle(extras) : null;
        return this;
    }

    /**
     * Remove extended data from the intent.
     *
     * @see #putExtra
     */
    public void removeExtra(String name) {
        if (mExtras != null) {
            mExtras.remove(name);
            if (mExtras.size() == 0) {
                mExtras = null;
            }
        }
    }

    /**
     * Set special flags controlling how this intent is handled.  Most values
     * here depend on the type of component being executed by the Intent,
     * specifically the FLAG_ACTIVITY_* flags are all for use with
     * {@link Context#startActivity Context.startActivity()} and the
     * FLAG_RECEIVER_* flags are all for use with
     * {@link Context#sendBroadcast(Intent) Context.sendBroadcast()}.
     *
     * <p>See the <a href="{@docRoot}guide/topics/fundamentals.html#acttask">Application Fundamentals:
     * Activities and Tasks</a> documentation for important information on how some of these options impact
     * the behavior of your application.
     *
     * @param flags The desired flags.
     *
     * @return Returns the same Intent object, for chaining multiple calls
     * into a single statement.
     *
     * @see #getFlags
     * @see #addFlags
     *
     * @see #FLAG_GRANT_READ_URI_PERMISSION
     * @see #FLAG_GRANT_WRITE_URI_PERMISSION
     * @see #FLAG_DEBUG_LOG_RESOLUTION
     * @see #FLAG_FROM_BACKGROUND
     * @see #FLAG_ACTIVITY_BROUGHT_TO_FRONT
     * @see #FLAG_ACTIVITY_CLEAR_WHEN_TASK_RESET
     * @see #FLAG_ACTIVITY_CLEAR_TOP
     * @see #FLAG_ACTIVITY_EXCLUDE_FROM_RECENTS
     * @see #FLAG_ACTIVITY_FORWARD_RESULT
     * @see #FLAG_ACTIVITY_LAUNCHED_FROM_HISTORY
     * @see #FLAG_ACTIVITY_MULTIPLE_TASK
     * @see #FLAG_ACTIVITY_NEW_TASK
     * @see #FLAG_ACTIVITY_NO_HISTORY
     * @see #FLAG_ACTIVITY_NO_USER_ACTION
     * @see #FLAG_ACTIVITY_PREVIOUS_IS_TOP
     * @see #FLAG_ACTIVITY_RESET_TASK_IF_NEEDED
     * @see #FLAG_ACTIVITY_SINGLE_TOP
     * @see #FLAG_RECEIVER_REGISTERED_ONLY
     */
    public Intent setFlags(int flags) {
        mFlags = flags;
        return this;
    }

    /**
     * Add additional flags to the intent (or with existing flags
     * value).
     *
     * @param flags The new flags to set.
     *
     * @return Returns the same Intent object, for chaining multiple calls
     * into a single statement.
     *
     * @see #setFlags
     */
    public Intent addFlags(int flags) {
        mFlags |= flags;
        return this;
    }

    /**
     * (Usually optional) Set an explicit application package name that limits
     * the components this Intent will resolve to.  If left to the default
     * value of null, all components in all applications will considered.
     * If non-null, the Intent can only match the components in the given
     * application package.
     *
     * @param packageName The name of the application package to handle the
     * intent, or null to allow any application package.
     *
     * @return Returns the same Intent object, for chaining multiple calls
     * into a single statement.
     *
     * @see #getPackage
     * @see #resolveActivity
     */
    public Intent setPackage(String packageName) {
        mPackage = packageName;
        return this;
    }

    /**
     * (Usually optional) Explicitly set the component to handle the intent.
     * If left with the default value of null, the system will determine the
     * appropriate class to use based on the other fields (action, data,
     * type, categories) in the Intent.  If this class is defined, the
     * specified class will always be used regardless of the other fields.  You
     * should only set this value when you know you absolutely want a specific
     * class to be used; otherwise it is better to let the system find the
     * appropriate class so that you will respect the installed applications
     * and user preferences.
     *
     * @param component The name of the application component to handle the
     * intent, or null to let the system find one for you.
     *
     * @return Returns the same Intent object, for chaining multiple calls
     * into a single statement.
     *
     * @see #setClass
     * @see #setClassName(Context, String)
     * @see #setClassName(String, String)
     * @see #getComponent
     * @see #resolveActivity
     */
    public Intent setComponent(ComponentName component) {
        mComponent = component;
        return this;
    }

    /**
     * Convenience for calling {@link #setComponent} with an
     * explicit class name.
     *
     * @param packageContext A Context of the application package implementing
     * this class.
     * @param className The name of a class inside of the application package
     * that will be used as the component for this Intent.
     *
     * @return Returns the same Intent object, for chaining multiple calls
     * into a single statement.
     *
     * @see #setComponent
     * @see #setClass
     */
    public Intent setClassName(Context packageContext, String className) {
        mComponent = new ComponentName(packageContext, className);
        return this;
    }

    /**
     * Convenience for calling {@link #setComponent} with an
     * explicit application package name and class name.
     *
     * @param packageName The name of the package implementing the desired
     * component.
     * @param className The name of a class inside of the application package
     * that will be used as the component for this Intent.
     *
     * @return Returns the same Intent object, for chaining multiple calls
     * into a single statement.
     *
     * @see #setComponent
     * @see #setClass
     */
    public Intent setClassName(String packageName, String className) {
        mComponent = new ComponentName(packageName, className);
        return this;
    }

    /**
     * Convenience for calling {@link #setComponent(ComponentName)} with the
     * name returned by a {@link Class} object.
     *
     * @param packageContext A Context of the application package implementing
     * this class.
     * @param cls The class name to set, equivalent to
     *            <code>setClassName(context, cls.getName())</code>.
     *
     * @return Returns the same Intent object, for chaining multiple calls
     * into a single statement.
     *
     * @see #setComponent
     */
    public Intent setClass(Context packageContext, Class<?> cls) {
        mComponent = new ComponentName(packageContext, cls);
        return this;
    }

    /**
     * Use with {@link #fillIn} to allow the current action value to be
     * overwritten, even if it is already set.
     */
    public static final int FILL_IN_ACTION = 1<<0;

    /**
     * Use with {@link #fillIn} to allow the current data or type value
     * overwritten, even if it is already set.
     */
    public static final int FILL_IN_DATA = 1<<1;

    /**
     * Use with {@link #fillIn} to allow the current categories to be
     * overwritten, even if they are already set.
     */
    public static final int FILL_IN_CATEGORIES = 1<<2;

    /**
     * Use with {@link #fillIn} to allow the current component value to be
     * overwritten, even if it is already set.
     */
    public static final int FILL_IN_COMPONENT = 1<<3;

    /**
     * Use with {@link #fillIn} to allow the current package value to be
     * overwritten, even if it is already set.
     */
    public static final int FILL_IN_PACKAGE = 1<<4;

    /**
     * Copy the contents of <var>other</var> in to this object, but only
     * where fields are not defined by this object.  For purposes of a field
     * being defined, the following pieces of data in the Intent are
     * considered to be separate fields:
     *
     * <ul>
     * <li> action, as set by {@link #setAction}.
     * <li> data URI and MIME type, as set by {@link #setData(Uri)},
     * {@link #setType(String)}, or {@link #setDataAndType(Uri, String)}.
     * <li> categories, as set by {@link #addCategory}.
     * <li> package, as set by {@link #setPackage}.
     * <li> component, as set by {@link #setComponent(ComponentName)} or
     * related methods.
     * <li> each top-level name in the associated extras.
     * </ul>
     *
     * <p>In addition, you can use the {@link #FILL_IN_ACTION},
     * {@link #FILL_IN_DATA}, {@link #FILL_IN_CATEGORIES}, {@link #FILL_IN_PACKAGE},
     * and {@link #FILL_IN_COMPONENT} to override the restriction where the
     * corresponding field will not be replaced if it is already set.
     *
     * <p>Note: The component field will only be copied if {@link #FILL_IN_COMPONENT} is explicitly
     * specified.
     *
     * <p>For example, consider Intent A with {data="foo", categories="bar"}
     * and Intent B with {action="gotit", data-type="some/thing",
     * categories="one","two"}.
     *
     * <p>Calling A.fillIn(B, Intent.FILL_IN_DATA) will result in A now
     * containing: {action="gotit", data-type="some/thing",
     * categories="bar"}.
     *
     * @param other Another Intent whose values are to be used to fill in
     * the current one.
     * @param flags Options to control which fields can be filled in.
     *
     * @return Returns a bit mask of {@link #FILL_IN_ACTION},
     * {@link #FILL_IN_DATA}, {@link #FILL_IN_CATEGORIES}, {@link #FILL_IN_PACKAGE},
     * and {@link #FILL_IN_COMPONENT} indicating which fields were changed.
     */
    public int fillIn(Intent other, int flags) {
        int changes = 0;
        if (other.mAction != null
                && (mAction == null || (flags&FILL_IN_ACTION) != 0)) {
            mAction = other.mAction;
            changes |= FILL_IN_ACTION;
        }
        if ((other.mData != null || other.mType != null)
                && ((mData == null && mType == null)
                        || (flags&FILL_IN_DATA) != 0)) {
            mData = other.mData;
            mType = other.mType;
            changes |= FILL_IN_DATA;
        }
        if (other.mCategories != null
                && (mCategories == null || (flags&FILL_IN_CATEGORIES) != 0)) {
            if (other.mCategories != null) {
                mCategories = new HashSet<String>(other.mCategories);
            }
            changes |= FILL_IN_CATEGORIES;
        }
        if (other.mPackage != null
                && (mPackage == null || (flags&FILL_IN_PACKAGE) != 0)) {
            mPackage = other.mPackage;
            changes |= FILL_IN_PACKAGE;
        }
        // Component is special: it can -only- be set if explicitly allowed,
        // since otherwise the sender could force the intent somewhere the
        // originator didn't intend.
        if (other.mComponent != null && (flags&FILL_IN_COMPONENT) != 0) {
            mComponent = other.mComponent;
            changes |= FILL_IN_COMPONENT;
        }
        mFlags |= other.mFlags;
        if (mExtras == null) {
            if (other.mExtras != null) {
                mExtras = new Bundle(other.mExtras);
            }
        } else if (other.mExtras != null) {
            try {
                Bundle newb = new Bundle(other.mExtras);
                newb.putAll(mExtras);
                mExtras = newb;
            } catch (RuntimeException e) {
                // Modifying the extras can cause us to unparcel the contents
                // of the bundle, and if we do this in the system process that
                // may fail.  We really should handle this (i.e., the Bundle
                // impl shouldn't be on top of a plain map), but for now just
                // ignore it and keep the original contents. :(
                Log.w("Intent", "Failure filling in extras", e);
            }
        }
        return changes;
    }

    /**
     * Wrapper class holding an Intent and implementing comparisons on it for
     * the purpose of filtering.  The class implements its
     * {@link #equals equals()} and {@link #hashCode hashCode()} methods as
     * simple calls to {@link Intent#filterEquals(Intent)}  filterEquals()} and
     * {@link android.content.Intent#filterHashCode()}  filterHashCode()}
     * on the wrapped Intent.
     */
    public static final class FilterComparison {
        private final Intent mIntent;
        private final int mHashCode;

        public FilterComparison(Intent intent) {
            mIntent = intent;
            mHashCode = intent.filterHashCode();
        }

        /**
         * Return the Intent that this FilterComparison represents.
         * @return Returns the Intent held by the FilterComparison.  Do
         * not modify!
         */
        public Intent getIntent() {
            return mIntent;
        }

        @Override
        public boolean equals(Object obj) {
            if (obj instanceof FilterComparison) {
                Intent other = ((FilterComparison)obj).mIntent;
                return mIntent.filterEquals(other);
            }
            return false;
        }

        @Override
        public int hashCode() {
            return mHashCode;
        }
    }

    /**
     * Determine if two intents are the same for the purposes of intent
     * resolution (filtering). That is, if their action, data, type,
     * class, and categories are the same.  This does <em>not</em> compare
     * any extra data included in the intents.
     *
     * @param other The other Intent to compare against.
     *
     * @return Returns true if action, data, type, class, and categories
     *         are the same.
     */
    public boolean filterEquals(Intent other) {
        if (other == null) {
            return false;
        }
        if (mAction != other.mAction) {
            if (mAction != null) {
                if (!mAction.equals(other.mAction)) {
                    return false;
                }
            } else {
                if (!other.mAction.equals(mAction)) {
                    return false;
                }
            }
        }
        if (mData != other.mData) {
            if (mData != null) {
                if (!mData.equals(other.mData)) {
                    return false;
                }
            } else {
                if (!other.mData.equals(mData)) {
                    return false;
                }
            }
        }
        if (mType != other.mType) {
            if (mType != null) {
                if (!mType.equals(other.mType)) {
                    return false;
                }
            } else {
                if (!other.mType.equals(mType)) {
                    return false;
                }
            }
        }
        if (mPackage != other.mPackage) {
            if (mPackage != null) {
                if (!mPackage.equals(other.mPackage)) {
                    return false;
                }
            } else {
                if (!other.mPackage.equals(mPackage)) {
                    return false;
                }
            }
        }
        if (mComponent != other.mComponent) {
            if (mComponent != null) {
                if (!mComponent.equals(other.mComponent)) {
                    return false;
                }
            } else {
                if (!other.mComponent.equals(mComponent)) {
                    return false;
                }
            }
        }
        if (mCategories != other.mCategories) {
            if (mCategories != null) {
                if (!mCategories.equals(other.mCategories)) {
                    return false;
                }
            } else {
                if (!other.mCategories.equals(mCategories)) {
                    return false;
                }
            }
        }

        return true;
    }

    /**
     * Generate hash code that matches semantics of filterEquals().
     *
     * @return Returns the hash value of the action, data, type, class, and
     *         categories.
     *
     * @see #filterEquals
     */
    public int filterHashCode() {
        int code = 0;
        if (mAction != null) {
            code += mAction.hashCode();
        }
        if (mData != null) {
            code += mData.hashCode();
        }
        if (mType != null) {
            code += mType.hashCode();
        }
        if (mPackage != null) {
            code += mPackage.hashCode();
        }
        if (mComponent != null) {
            code += mComponent.hashCode();
        }
        if (mCategories != null) {
            code += mCategories.hashCode();
        }
        return code;
    }

    @Override
    public String toString() {
        StringBuilder   b = new StringBuilder(128);

        b.append("Intent { ");
        toShortString(b, true, true);
        b.append(" }");

        return b.toString();
    }

    /** @hide */
    public String toShortString(boolean comp, boolean extras) {
        StringBuilder   b = new StringBuilder(128);
        toShortString(b, comp, extras);
        return b.toString();
    }

    /** @hide */
    public void toShortString(StringBuilder b, boolean comp, boolean extras) {
        boolean first = true;
        if (mAction != null) {
            b.append("act=").append(mAction);
            first = false;
        }
        if (mCategories != null) {
            if (!first) {
                b.append(' ');
            }
            first = false;
            b.append("cat=[");
            Iterator<String> i = mCategories.iterator();
            boolean didone = false;
            while (i.hasNext()) {
                if (didone) b.append(",");
                didone = true;
                b.append(i.next());
            }
            b.append("]");
        }
        if (mData != null) {
            if (!first) {
                b.append(' ');
            }
            first = false;
            b.append("dat=").append(mData);
        }
        if (mType != null) {
            if (!first) {
                b.append(' ');
            }
            first = false;
            b.append("typ=").append(mType);
        }
        if (mFlags != 0) {
            if (!first) {
                b.append(' ');
            }
            first = false;
            b.append("flg=0x").append(Integer.toHexString(mFlags));
        }
        if (mPackage != null) {
            if (!first) {
                b.append(' ');
            }
            first = false;
            b.append("pkg=").append(mPackage);
        }
        if (comp && mComponent != null) {
            if (!first) {
                b.append(' ');
            }
            first = false;
            b.append("cmp=").append(mComponent.flattenToShortString());
        }
        if (extras && mExtras != null) {
            if (!first) {
                b.append(' ');
            }
            first = false;
            b.append("(has extras)");
        }
    }

    /**
     * Call {@link #toUri} with 0 flags.
     * @deprecated Use {@link #toUri} instead.
     */
    @Deprecated
    public String toURI() {
        return toUri(0);
    }

    /**
     * Convert this Intent into a String holding a URI representation of it.
     * The returned URI string has been properly URI encoded, so it can be
     * used with {@link Uri#parse Uri.parse(String)}.  The URI contains the
     * Intent's data as the base URI, with an additional fragment describing
     * the action, categories, type, flags, package, component, and extras.
     * 
     * <p>You can convert the returned string back to an Intent with
     * {@link #getIntent}.
     * 
     * @param flags Additional operating flags.  Either 0 or
     * {@link #URI_INTENT_SCHEME}.
     * 
     * @return Returns a URI encoding URI string describing the entire contents
     * of the Intent.
     */
    public String toUri(int flags) {
        StringBuilder uri = new StringBuilder(128);
        String scheme = null;
        if (mData != null) {
            String data = mData.toString();
            if ((flags&URI_INTENT_SCHEME) != 0) {
                final int N = data.length();
                for (int i=0; i<N; i++) {
                    char c = data.charAt(i);
                    if ((c >= 'a' && c <= 'z') || (c >= 'A' && c <= 'Z')
                            || c == '.' || c == '-') {
                        continue;
                    }
                    if (c == ':' && i > 0) {
                        // Valid scheme.
                        scheme = data.substring(0, i);
                        uri.append("intent:");
                        data = data.substring(i+1);
                        break;
                    }
                    
                    // No scheme.
                    break;
                }
            }
            uri.append(data);
            
        } else if ((flags&URI_INTENT_SCHEME) != 0) {
            uri.append("intent:");
        }

        uri.append("#Intent;");

        if (scheme != null) {
            uri.append("scheme=").append(scheme).append(';');
        }
        if (mAction != null) {
            uri.append("action=").append(Uri.encode(mAction)).append(';');
        }
        if (mCategories != null) {
            for (String category : mCategories) {
                uri.append("category=").append(Uri.encode(category)).append(';');
            }
        }
        if (mType != null) {
            uri.append("type=").append(Uri.encode(mType, "/")).append(';');
        }
        if (mFlags != 0) {
            uri.append("launchFlags=0x").append(Integer.toHexString(mFlags)).append(';');
        }
        if (mPackage != null) {
            uri.append("package=").append(Uri.encode(mPackage)).append(';');
        }
        if (mComponent != null) {
            uri.append("component=").append(Uri.encode(
                    mComponent.flattenToShortString(), "/")).append(';');
        }
        if (mExtras != null) {
            for (String key : mExtras.keySet()) {
                final Object value = mExtras.get(key);
                char entryType =
                        value instanceof String    ? 'S' :
                        value instanceof Boolean   ? 'B' :
                        value instanceof Byte      ? 'b' :
                        value instanceof Character ? 'c' :
                        value instanceof Double    ? 'd' :
                        value instanceof Float     ? 'f' :
                        value instanceof Integer   ? 'i' :
                        value instanceof Long      ? 'l' :
                        value instanceof Short     ? 's' :
                        '\0';

                if (entryType != '\0') {
                    uri.append(entryType);
                    uri.append('.');
                    uri.append(Uri.encode(key));
                    uri.append('=');
                    uri.append(Uri.encode(value.toString()));
                    uri.append(';');
                }
            }
        }

        uri.append("end");

        return uri.toString();
    }

    public int describeContents() {
        return (mExtras != null) ? mExtras.describeContents() : 0;
    }

    public void writeToParcel(Parcel out, int flags) {
        out.writeString(mAction);
        Uri.writeToParcel(out, mData);
        out.writeString(mType);
        out.writeInt(mFlags);
        out.writeString(mPackage);
        ComponentName.writeToParcel(mComponent, out);

        if (mCategories != null) {
            out.writeInt(mCategories.size());
            for (String category : mCategories) {
                out.writeString(category);
            }
        } else {
            out.writeInt(0);
        }

        out.writeBundle(mExtras);
    }

    public static final Parcelable.Creator<Intent> CREATOR
            = new Parcelable.Creator<Intent>() {
        public Intent createFromParcel(Parcel in) {
            return new Intent(in);
        }
        public Intent[] newArray(int size) {
            return new Intent[size];
        }
    };

    /** @hide */
    protected Intent(Parcel in) {
        readFromParcel(in);
    }

    public void readFromParcel(Parcel in) {
        mAction = in.readString();
        mData = Uri.CREATOR.createFromParcel(in);
        mType = in.readString();
        mFlags = in.readInt();
        mPackage = in.readString();
        mComponent = ComponentName.readFromParcel(in);

        int N = in.readInt();
        if (N > 0) {
            mCategories = new HashSet<String>();
            int i;
            for (i=0; i<N; i++) {
                mCategories.add(in.readString());
            }
        } else {
            mCategories = null;
        }

        mExtras = in.readBundle();
    }

    /**
     * Parses the "intent" element (and its children) from XML and instantiates
     * an Intent object.  The given XML parser should be located at the tag
     * where parsing should start (often named "intent"), from which the
     * basic action, data, type, and package and class name will be
     * retrieved.  The function will then parse in to any child elements,
     * looking for <category android:name="xxx"> tags to add categories and
     * <extra android:name="xxx" android:value="yyy"> to attach extra data
     * to the intent.
     *
     * @param resources The Resources to use when inflating resources.
     * @param parser The XML parser pointing at an "intent" tag.
     * @param attrs The AttributeSet interface for retrieving extended
     * attribute data at the current <var>parser</var> location.
     * @return An Intent object matching the XML data.
     * @throws XmlPullParserException If there was an XML parsing error.
     * @throws IOException If there was an I/O error.
     */
    public static Intent parseIntent(Resources resources, XmlPullParser parser, AttributeSet attrs)
            throws XmlPullParserException, IOException {
        Intent intent = new Intent();

        TypedArray sa = resources.obtainAttributes(attrs,
                com.android.internal.R.styleable.Intent);

        intent.setAction(sa.getString(com.android.internal.R.styleable.Intent_action));

        String data = sa.getString(com.android.internal.R.styleable.Intent_data);
        String mimeType = sa.getString(com.android.internal.R.styleable.Intent_mimeType);
        intent.setDataAndType(data != null ? Uri.parse(data) : null, mimeType);

        String packageName = sa.getString(com.android.internal.R.styleable.Intent_targetPackage);
        String className = sa.getString(com.android.internal.R.styleable.Intent_targetClass);
        if (packageName != null && className != null) {
            intent.setComponent(new ComponentName(packageName, className));
        }

        sa.recycle();

        int outerDepth = parser.getDepth();
        int type;
        while ((type=parser.next()) != XmlPullParser.END_DOCUMENT
               && (type != XmlPullParser.END_TAG || parser.getDepth() > outerDepth)) {
            if (type == XmlPullParser.END_TAG || type == XmlPullParser.TEXT) {
                continue;
            }

            String nodeName = parser.getName();
            if (nodeName.equals("category")) {
                sa = resources.obtainAttributes(attrs,
                        com.android.internal.R.styleable.IntentCategory);
                String cat = sa.getString(com.android.internal.R.styleable.IntentCategory_name);
                sa.recycle();

                if (cat != null) {
                    intent.addCategory(cat);
                }
                XmlUtils.skipCurrentTag(parser);

            } else if (nodeName.equals("extra")) {
                if (intent.mExtras == null) {
                    intent.mExtras = new Bundle();
                }
                resources.parseBundleExtra("extra", attrs, intent.mExtras);
                XmlUtils.skipCurrentTag(parser);

            } else {
                XmlUtils.skipCurrentTag(parser);
            }
        }

        return intent;
    }
}<|MERGE_RESOLUTION|>--- conflicted
+++ resolved
@@ -1415,11 +1415,7 @@
      */
     @SdkConstant(SdkConstantType.BROADCAST_INTENT_ACTION)
     public static final String ACTION_POWER_DISCONNECTED =
-<<<<<<< HEAD
-            "android.intent.action.ACTION_POWER_DISCONNECTED";    
-=======
             "android.intent.action.ACTION_POWER_DISCONNECTED";
->>>>>>> 9db3d07b
     /**
      * Broadcast Action:  Device is shutting down.
      * This is broadcast when the device is being shut down (completely turned
