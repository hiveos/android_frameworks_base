/*
 * Copyright (C) 2008 The Android Open Source Project
 *
 * Licensed under the Apache License, Version 2.0 (the "License");
 * you may not use this file except in compliance with the License.
 * You may obtain a copy of the License at
 *
 *      http://www.apache.org/licenses/LICENSE-2.0
 *
 * Unless required by applicable law or agreed to in writing, software
 * distributed under the License is distributed on an "AS IS" BASIS,
 * WITHOUT WARRANTIES OR CONDITIONS OF ANY KIND, either express or implied.
 * See the License for the specific language governing permissions and
 * limitations under the License.
 */

package android.content.res;

import android.content.pm.ActivityInfo;
import android.os.Parcel;
import android.os.Parcelable;

import java.util.Locale;

/**
 * This class describes all device configuration information that can
 * impact the resources the application retrieves.  This includes both
 * user-specified configuration options (locale and scaling) as well
 * as device configurations (such as input modes, screen size and screen orientation).
 * <p>You can acquire this object from {@link Resources}, using {@link
 * Resources#getConfiguration}. Thus, from an activity, you can get it by chaining the request
 * with {@link android.app.Activity#getResources}:</p>
 * <pre>Configuration config = getResources().getConfiguration();</pre>
 */
public final class Configuration implements Parcelable, Comparable<Configuration> {
    /**
     * Current user preference for the scaling factor for fonts, relative
     * to the base density scaling.
     */
    public float fontScale;

    /**
     * IMSI MCC (Mobile Country Code).  0 if undefined.
     */
    public int mcc;
    
    /**
     * IMSI MNC (Mobile Network Code).  0 if undefined.
     */
    public int mnc;
    
    /**
     * Current user preference for the locale.
     */
    public Locale locale;

    /**
     * Locale should persist on setting.  This is hidden because it is really
     * questionable whether this is the right way to expose the functionality.
     * @hide
     */
    public boolean userSetLocale;

    /** Constant for {@link #screenLayout}: bits that encode the size. */
    public static final int SCREENLAYOUT_SIZE_MASK = 0x0f;
    /** Constant for {@link #screenLayout}: a {@link #SCREENLAYOUT_SIZE_MASK}
     * value indicating that no size has been set. */
    public static final int SCREENLAYOUT_SIZE_UNDEFINED = 0x00;
    /** Constant for {@link #screenLayout}: a {@link #SCREENLAYOUT_SIZE_MASK}
     * value indicating the screen is at least approximately 320x426 dp units.
     * See <a href="{@docRoot}guide/practices/screens_support.html">Supporting
     * Multiple Screens</a> for more information. */
    public static final int SCREENLAYOUT_SIZE_SMALL = 0x01;
    /** Constant for {@link #screenLayout}: a {@link #SCREENLAYOUT_SIZE_MASK}
     * value indicating the screen is at least approximately 320x470 dp units.
     * See <a href="{@docRoot}guide/practices/screens_support.html">Supporting
     * Multiple Screens</a> for more information. */
    public static final int SCREENLAYOUT_SIZE_NORMAL = 0x02;
    /** Constant for {@link #screenLayout}: a {@link #SCREENLAYOUT_SIZE_MASK}
     * value indicating the screen is at least approximately 480x640 dp units.
     * See <a href="{@docRoot}guide/practices/screens_support.html">Supporting
     * Multiple Screens</a> for more information. */
    public static final int SCREENLAYOUT_SIZE_LARGE = 0x03;
    /** Constant for {@link #screenLayout}: a {@link #SCREENLAYOUT_SIZE_MASK}
     * value indicating the screen is at least approximately 720x960 dp units.
     * See <a href="{@docRoot}guide/practices/screens_support.html">Supporting
     * Multiple Screens</a> for more information.*/
    public static final int SCREENLAYOUT_SIZE_XLARGE = 0x04;
    
    public static final int SCREENLAYOUT_LONG_MASK = 0x30;
    public static final int SCREENLAYOUT_LONG_UNDEFINED = 0x00;
    public static final int SCREENLAYOUT_LONG_NO = 0x10;
    public static final int SCREENLAYOUT_LONG_YES = 0x20;
    
    /**
     * Special flag we generate to indicate that the screen layout requires
     * us to use a compatibility mode for apps that are not modern layout
     * aware.
     * @hide
     */
    public static final int SCREENLAYOUT_COMPAT_NEEDED = 0x10000000;
    
    /**
     * Bit mask of overall layout of the screen.  Currently there are two
     * fields:
     * <p>The {@link #SCREENLAYOUT_SIZE_MASK} bits define the overall size
     * of the screen.  They may be one of
     * {@link #SCREENLAYOUT_SIZE_SMALL}, {@link #SCREENLAYOUT_SIZE_NORMAL},
     * {@link #SCREENLAYOUT_SIZE_LARGE}, or {@link #SCREENLAYOUT_SIZE_XLARGE}.
     * 
     * <p>The {@link #SCREENLAYOUT_LONG_MASK} defines whether the screen
     * is wider/taller than normal.  They may be one of
     * {@link #SCREENLAYOUT_LONG_NO} or {@link #SCREENLAYOUT_LONG_YES}.
     * 
     * <p>See <a href="{@docRoot}guide/practices/screens_support.html">Supporting
     * Multiple Screens</a> for more information.
     */
    public int screenLayout;
    
    /**
     * Check if the Configuration's current {@link #screenLayout} is at
     * least the given size.
     *
     * @param size The desired size, either {@link #SCREENLAYOUT_SIZE_SMALL},
     * {@link #SCREENLAYOUT_SIZE_NORMAL}, {@link #SCREENLAYOUT_SIZE_LARGE}, or
     * {@link #SCREENLAYOUT_SIZE_XLARGE}.
     * @return Returns true if the current screen layout size is at least
     * the given size.
     */
    public boolean isLayoutSizeAtLeast(int size) {
        int cur = screenLayout&SCREENLAYOUT_SIZE_MASK;
        if (cur == SCREENLAYOUT_SIZE_UNDEFINED) return false;
        return cur >= size;
    }

    public static final int TOUCHSCREEN_UNDEFINED = 0;
    public static final int TOUCHSCREEN_NOTOUCH = 1;
    public static final int TOUCHSCREEN_STYLUS = 2;
    public static final int TOUCHSCREEN_FINGER = 3;
    
    /**
     * The kind of touch screen attached to the device.
     * One of: {@link #TOUCHSCREEN_NOTOUCH}, {@link #TOUCHSCREEN_STYLUS}, 
     * {@link #TOUCHSCREEN_FINGER}. 
     */
    public int touchscreen;
    
    public static final int KEYBOARD_UNDEFINED = 0;
    public static final int KEYBOARD_NOKEYS = 1;
    public static final int KEYBOARD_QWERTY = 2;
    public static final int KEYBOARD_12KEY = 3;
    
    /**
     * The kind of keyboard attached to the device.
     * One of: {@link #KEYBOARD_NOKEYS}, {@link #KEYBOARD_QWERTY},
     * {@link #KEYBOARD_12KEY}.
     */
    public int keyboard;
    
    public static final int KEYBOARDHIDDEN_UNDEFINED = 0;
    public static final int KEYBOARDHIDDEN_NO = 1;
    public static final int KEYBOARDHIDDEN_YES = 2;
    /** Constant matching actual resource implementation. {@hide} */
    public static final int KEYBOARDHIDDEN_SOFT = 3;
    
    /**
     * A flag indicating whether any keyboard is available.  Unlike
     * {@link #hardKeyboardHidden}, this also takes into account a soft
     * keyboard, so if the hard keyboard is hidden but there is soft
     * keyboard available, it will be set to NO.  Value is one of:
     * {@link #KEYBOARDHIDDEN_NO}, {@link #KEYBOARDHIDDEN_YES}.
     */
    public int keyboardHidden;
    
    public static final int HARDKEYBOARDHIDDEN_UNDEFINED = 0;
    public static final int HARDKEYBOARDHIDDEN_NO = 1;
    public static final int HARDKEYBOARDHIDDEN_YES = 2;
    
    /**
     * A flag indicating whether the hard keyboard has been hidden.  This will
     * be set on a device with a mechanism to hide the keyboard from the
     * user, when that mechanism is closed.  One of:
     * {@link #HARDKEYBOARDHIDDEN_NO}, {@link #HARDKEYBOARDHIDDEN_YES}.
     */
    public int hardKeyboardHidden;
    
    public static final int NAVIGATION_UNDEFINED = 0;
    public static final int NAVIGATION_NONAV = 1;
    public static final int NAVIGATION_DPAD = 2;
    public static final int NAVIGATION_TRACKBALL = 3;
    public static final int NAVIGATION_WHEEL = 4;
    
    /**
     * The kind of navigation method available on the device.
     * One of: {@link #NAVIGATION_NONAV}, {@link #NAVIGATION_DPAD},
     * {@link #NAVIGATION_TRACKBALL}, {@link #NAVIGATION_WHEEL}.
     */
    public int navigation;
    
    public static final int NAVIGATIONHIDDEN_UNDEFINED = 0;
    public static final int NAVIGATIONHIDDEN_NO = 1;
    public static final int NAVIGATIONHIDDEN_YES = 2;
    
    /**
     * A flag indicating whether any 5-way or DPAD navigation available.
     * This will be set on a device with a mechanism to hide the navigation
     * controls from the user, when that mechanism is closed.  One of:
     * {@link #NAVIGATIONHIDDEN_NO}, {@link #NAVIGATIONHIDDEN_YES}.
     */
    public int navigationHidden;
    
    public static final int ORIENTATION_UNDEFINED = 0;
    public static final int ORIENTATION_PORTRAIT = 1;
    public static final int ORIENTATION_LANDSCAPE = 2;
    public static final int ORIENTATION_SQUARE = 3;
    
    /**
     * Overall orientation of the screen.  May be one of
     * {@link #ORIENTATION_LANDSCAPE}, {@link #ORIENTATION_PORTRAIT},
     * or {@link #ORIENTATION_SQUARE}.
     */
    public int orientation;

    public static final int UI_MODE_TYPE_MASK = 0x0f;
    public static final int UI_MODE_TYPE_UNDEFINED = 0x00;
    public static final int UI_MODE_TYPE_NORMAL = 0x01;
    public static final int UI_MODE_TYPE_DESK = 0x02;
    public static final int UI_MODE_TYPE_CAR = 0x03;
    public static final int UI_MODE_TYPE_TELEVISION = 0x04;

    public static final int UI_MODE_NIGHT_MASK = 0x30;
    public static final int UI_MODE_NIGHT_UNDEFINED = 0x00;
    public static final int UI_MODE_NIGHT_NO = 0x10;
    public static final int UI_MODE_NIGHT_YES = 0x20;

    /**
     * Bit mask of the ui mode.  Currently there are two fields:
     * <p>The {@link #UI_MODE_TYPE_MASK} bits define the overall ui mode of the
     * device. They may be one of {@link #UI_MODE_TYPE_UNDEFINED},
     * {@link #UI_MODE_TYPE_NORMAL}, {@link #UI_MODE_TYPE_DESK},
     * or {@link #UI_MODE_TYPE_CAR}.
     *
     * <p>The {@link #UI_MODE_NIGHT_MASK} defines whether the screen
     * is in a special mode. They may be one of {@link #UI_MODE_NIGHT_UNDEFINED},
     * {@link #UI_MODE_NIGHT_NO} or {@link #UI_MODE_NIGHT_YES}.
     */
    public int uiMode;

    public static final int SCREEN_WIDTH_DP_UNDEFINED = 0;

    /**
     * The current width of the available screen space, in dp units.
     */
    public int screenWidthDp;

    public static final int SCREEN_HEIGHT_DP_UNDEFINED = 0;

    /**
     * The current height of the available screen space, in dp units.
     */
    public int screenHeightDp;

    public static final int SMALLEST_SCREEN_WIDTH_DP_UNDEFINED = 0;

    /**
     * The smallest screen size an application will see in normal operation.
     * This is the smallest value of both screenWidthDp and screenHeightDp
     * in both portrait and landscape.
     */
    public int smallestScreenWidthDp;

    /** @hide Hack to get this information from WM to app running in compat mode. */
    public int compatScreenWidthDp;
    /** @hide Hack to get this information from WM to app running in compat mode. */
    public int compatScreenHeightDp;
    /** @hide Hack to get this information from WM to app running in compat mode. */
    public int compatSmallestScreenWidthDp;

    /**
     * @hide
     */
    public static final int LAYOUT_DIRECTION_UNDEFINED = -1;

    /**
     * @hide
     */
    public static final int LAYOUT_DIRECTION_LTR = 0;

    /**
     * @hide
     */
    public static final int LAYOUT_DIRECTION_RTL = 1;

    /**
     * @hide The layout direction associated to the current Locale
     */
    public int layoutDirection;

    /**
     * @hide Internal book-keeping.
     */
    public int seq;
    
    /**
     * Construct an invalid Configuration.  You must call {@link #setToDefaults}
     * for this object to be valid.  {@more}
     */
    public Configuration() {
        setToDefaults();
    }

    /**
     * Makes a deep copy suitable for modification.
     */
    public Configuration(Configuration o) {
        setTo(o);
    }

    public void setTo(Configuration o) {
        fontScale = o.fontScale;
        mcc = o.mcc;
        mnc = o.mnc;
        if (o.locale != null) {
            locale = (Locale) o.locale.clone();
            layoutDirection = o.layoutDirection;
        }
        userSetLocale = o.userSetLocale;
        touchscreen = o.touchscreen;
        keyboard = o.keyboard;
        keyboardHidden = o.keyboardHidden;
        hardKeyboardHidden = o.hardKeyboardHidden;
        navigation = o.navigation;
        navigationHidden = o.navigationHidden;
        orientation = o.orientation;
        screenLayout = o.screenLayout;
        uiMode = o.uiMode;
        screenWidthDp = o.screenWidthDp;
        screenHeightDp = o.screenHeightDp;
        smallestScreenWidthDp = o.smallestScreenWidthDp;
        compatScreenWidthDp = o.compatScreenWidthDp;
        compatScreenHeightDp = o.compatScreenHeightDp;
        compatSmallestScreenWidthDp = o.compatSmallestScreenWidthDp;
        seq = o.seq;
    }
    
    public String toString() {
        StringBuilder sb = new StringBuilder(128);
        sb.append("{");
        sb.append(fontScale);
        sb.append(" ");
        sb.append(mcc);
        sb.append("mcc");
        sb.append(mnc);
        sb.append("mnc");
        if (locale != null) {
            sb.append(" ");
            sb.append(locale);
        } else {
            sb.append(" (no locale)");
        }
        if (smallestScreenWidthDp != SMALLEST_SCREEN_WIDTH_DP_UNDEFINED) {
            sb.append(" sw"); sb.append(smallestScreenWidthDp); sb.append("dp");
        } else {
            sb.append(" ?swdp");
        }
        if (screenWidthDp != SCREEN_WIDTH_DP_UNDEFINED) {
            sb.append(" w"); sb.append(screenWidthDp); sb.append("dp");
        } else {
            sb.append(" ?wdp");
        }
        if (screenHeightDp != SCREEN_HEIGHT_DP_UNDEFINED) {
            sb.append(" h"); sb.append(screenHeightDp); sb.append("dp");
        } else {
            sb.append(" ?hdp");
        }
        switch ((screenLayout&SCREENLAYOUT_SIZE_MASK)) {
            case SCREENLAYOUT_SIZE_UNDEFINED: sb.append(" ?lsize"); break;
            case SCREENLAYOUT_SIZE_SMALL: sb.append(" smll"); break;
            case SCREENLAYOUT_SIZE_NORMAL: sb.append(" nrml"); break;
            case SCREENLAYOUT_SIZE_LARGE: sb.append(" lrg"); break;
            case SCREENLAYOUT_SIZE_XLARGE: sb.append(" xlrg"); break;
            default: sb.append(" layoutSize=");
                    sb.append(screenLayout&SCREENLAYOUT_SIZE_MASK); break;
        }
        switch ((screenLayout&SCREENLAYOUT_LONG_MASK)) {
            case SCREENLAYOUT_LONG_UNDEFINED: sb.append(" ?long"); break;
            case SCREENLAYOUT_LONG_NO: /* not-long is not interesting to print */ break;
            case SCREENLAYOUT_LONG_YES: sb.append(" long"); break;
            default: sb.append(" layoutLong=");
                    sb.append(screenLayout&SCREENLAYOUT_LONG_MASK); break;
        }
        switch (orientation) {
            case ORIENTATION_UNDEFINED: sb.append(" ?orien"); break;
            case ORIENTATION_LANDSCAPE: sb.append(" land"); break;
            case ORIENTATION_PORTRAIT: sb.append(" port"); break;
            default: sb.append(" orien="); sb.append(orientation); break;
        }
        switch ((uiMode&UI_MODE_TYPE_MASK)) {
            case UI_MODE_TYPE_UNDEFINED: sb.append(" ?uimode"); break;
            case UI_MODE_TYPE_NORMAL: /* normal is not interesting to print */ break;
            case UI_MODE_TYPE_DESK: sb.append(" desk"); break;
            case UI_MODE_TYPE_CAR: sb.append(" car"); break;
            case UI_MODE_TYPE_TELEVISION: sb.append(" television"); break;
            default: sb.append(" uimode="); sb.append(uiMode&UI_MODE_TYPE_MASK); break;
        }
        switch ((uiMode&UI_MODE_NIGHT_MASK)) {
            case UI_MODE_NIGHT_UNDEFINED: sb.append(" ?night"); break;
            case UI_MODE_NIGHT_NO: /* not-night is not interesting to print */ break;
            case UI_MODE_NIGHT_YES: sb.append(" night"); break;
            default: sb.append(" night="); sb.append(uiMode&UI_MODE_NIGHT_MASK); break;
        }
        switch (touchscreen) {
            case TOUCHSCREEN_UNDEFINED: sb.append(" ?touch"); break;
            case TOUCHSCREEN_NOTOUCH: sb.append(" -touch"); break;
            case TOUCHSCREEN_STYLUS: sb.append(" stylus"); break;
            case TOUCHSCREEN_FINGER: sb.append(" finger"); break;
            default: sb.append(" touch="); sb.append(touchscreen); break;
        }
        switch (keyboard) {
            case KEYBOARD_UNDEFINED: sb.append(" ?keyb"); break;
            case KEYBOARD_NOKEYS: sb.append(" -keyb"); break;
            case KEYBOARD_QWERTY: sb.append(" qwerty"); break;
            case KEYBOARD_12KEY: sb.append(" 12key"); break;
            default: sb.append(" keys="); sb.append(keyboard); break;
        }
        switch (keyboardHidden) {
            case KEYBOARDHIDDEN_UNDEFINED: sb.append("/?"); break;
            case KEYBOARDHIDDEN_NO: sb.append("/v"); break;
            case KEYBOARDHIDDEN_YES: sb.append("/h"); break;
            case KEYBOARDHIDDEN_SOFT: sb.append("/s"); break;
            default: sb.append("/"); sb.append(keyboardHidden); break;
        }
        switch (hardKeyboardHidden) {
            case HARDKEYBOARDHIDDEN_UNDEFINED: sb.append("/?"); break;
            case HARDKEYBOARDHIDDEN_NO: sb.append("/v"); break;
            case HARDKEYBOARDHIDDEN_YES: sb.append("/h"); break;
            default: sb.append("/"); sb.append(hardKeyboardHidden); break;
        }
        switch (navigation) {
            case NAVIGATION_UNDEFINED: sb.append(" ?nav"); break;
            case NAVIGATION_NONAV: sb.append(" -nav"); break;
            case NAVIGATION_DPAD: sb.append(" dpad"); break;
            case NAVIGATION_TRACKBALL: sb.append(" tball"); break;
            case NAVIGATION_WHEEL: sb.append(" wheel"); break;
            default: sb.append(" nav="); sb.append(navigation); break;
        }
        switch (navigationHidden) {
            case NAVIGATIONHIDDEN_UNDEFINED: sb.append("/?"); break;
            case NAVIGATIONHIDDEN_NO: sb.append("/v"); break;
            case NAVIGATIONHIDDEN_YES: sb.append("/h"); break;
            default: sb.append("/"); sb.append(navigationHidden); break;
        }
        switch (layoutDirection) {
            case LAYOUT_DIRECTION_UNDEFINED: sb.append(" ?layoutdir"); break;
            case LAYOUT_DIRECTION_LTR: sb.append(" ltr"); break;
            case LAYOUT_DIRECTION_RTL: sb.append(" rtl"); break;
        }
        if (seq != 0) {
            sb.append(" s.");
            sb.append(seq);
        }
        sb.append('}');
        return sb.toString();
    }

    /**
     * Set this object to the system defaults.
     */
    public void setToDefaults() {
        fontScale = 1;
        mcc = mnc = 0;
        locale = null;
        userSetLocale = false;
        touchscreen = TOUCHSCREEN_UNDEFINED;
        keyboard = KEYBOARD_UNDEFINED;
        keyboardHidden = KEYBOARDHIDDEN_UNDEFINED;
        hardKeyboardHidden = HARDKEYBOARDHIDDEN_UNDEFINED;
        navigation = NAVIGATION_UNDEFINED;
        navigationHidden = NAVIGATIONHIDDEN_UNDEFINED;
        orientation = ORIENTATION_UNDEFINED;
        screenLayout = SCREENLAYOUT_SIZE_UNDEFINED;
        uiMode = UI_MODE_TYPE_UNDEFINED;
        screenWidthDp = compatScreenWidthDp = SCREEN_WIDTH_DP_UNDEFINED;
        screenHeightDp = compatScreenHeightDp = SCREEN_HEIGHT_DP_UNDEFINED;
        smallestScreenWidthDp = compatSmallestScreenWidthDp = SMALLEST_SCREEN_WIDTH_DP_UNDEFINED;
        seq = 0;
        layoutDirection = LAYOUT_DIRECTION_LTR;
    }

    /** {@hide} */
    @Deprecated public void makeDefault() {
        setToDefaults();
    }
    
    /**
     * Copy the fields from delta into this Configuration object, keeping
     * track of which ones have changed.  Any undefined fields in
     * <var>delta</var> are ignored and not copied in to the current
     * Configuration.
     * @return Returns a bit mask of the changed fields, as per
     * {@link #diff}.
     */
    public int updateFrom(Configuration delta) {
        int changed = 0;
        if (delta.fontScale > 0 && fontScale != delta.fontScale) {
            changed |= ActivityInfo.CONFIG_FONT_SCALE;
            fontScale = delta.fontScale;
        }
        if (delta.mcc != 0 && mcc != delta.mcc) {
            changed |= ActivityInfo.CONFIG_MCC;
            mcc = delta.mcc;
        }
        if (delta.mnc != 0 && mnc != delta.mnc) {
            changed |= ActivityInfo.CONFIG_MNC;
            mnc = delta.mnc;
        }
        if (delta.locale != null
                && (locale == null || !locale.equals(delta.locale))) {
            changed |= ActivityInfo.CONFIG_LOCALE;
            locale = delta.locale != null
                    ? (Locale) delta.locale.clone() : null;
            layoutDirection = getLayoutDirectionFromLocale(locale);
        }
        if (delta.userSetLocale && (!userSetLocale || ((changed & ActivityInfo.CONFIG_LOCALE) != 0)))
        {
            userSetLocale = true;
            changed |= ActivityInfo.CONFIG_LOCALE;
        }
        if (delta.touchscreen != TOUCHSCREEN_UNDEFINED
                && touchscreen != delta.touchscreen) {
            changed |= ActivityInfo.CONFIG_TOUCHSCREEN;
            touchscreen = delta.touchscreen;
        }
        if (delta.keyboard != KEYBOARD_UNDEFINED
                && keyboard != delta.keyboard) {
            changed |= ActivityInfo.CONFIG_KEYBOARD;
            keyboard = delta.keyboard;
        }
        if (delta.keyboardHidden != KEYBOARDHIDDEN_UNDEFINED
                && keyboardHidden != delta.keyboardHidden) {
            changed |= ActivityInfo.CONFIG_KEYBOARD_HIDDEN;
            keyboardHidden = delta.keyboardHidden;
        }
        if (delta.hardKeyboardHidden != HARDKEYBOARDHIDDEN_UNDEFINED
                && hardKeyboardHidden != delta.hardKeyboardHidden) {
            changed |= ActivityInfo.CONFIG_KEYBOARD_HIDDEN;
            hardKeyboardHidden = delta.hardKeyboardHidden;
        }
        if (delta.navigation != NAVIGATION_UNDEFINED
                && navigation != delta.navigation) {
            changed |= ActivityInfo.CONFIG_NAVIGATION;
            navigation = delta.navigation;
        }
        if (delta.navigationHidden != NAVIGATIONHIDDEN_UNDEFINED
                && navigationHidden != delta.navigationHidden) {
            changed |= ActivityInfo.CONFIG_KEYBOARD_HIDDEN;
            navigationHidden = delta.navigationHidden;
        }
        if (delta.orientation != ORIENTATION_UNDEFINED
                && orientation != delta.orientation) {
            changed |= ActivityInfo.CONFIG_ORIENTATION;
            orientation = delta.orientation;
        }
        if (delta.screenLayout != SCREENLAYOUT_SIZE_UNDEFINED
                && screenLayout != delta.screenLayout) {
            changed |= ActivityInfo.CONFIG_SCREEN_LAYOUT;
            screenLayout = delta.screenLayout;
        }
        if (delta.uiMode != (UI_MODE_TYPE_UNDEFINED|UI_MODE_NIGHT_UNDEFINED)
                && uiMode != delta.uiMode) {
            changed |= ActivityInfo.CONFIG_UI_MODE;
            if ((delta.uiMode&UI_MODE_TYPE_MASK) != UI_MODE_TYPE_UNDEFINED) {
                uiMode = (uiMode&~UI_MODE_TYPE_MASK)
                        | (delta.uiMode&UI_MODE_TYPE_MASK);
            }
            if ((delta.uiMode&UI_MODE_NIGHT_MASK) != UI_MODE_NIGHT_UNDEFINED) {
                uiMode = (uiMode&~UI_MODE_NIGHT_MASK)
                        | (delta.uiMode&UI_MODE_NIGHT_MASK);
            }
        }
        if (delta.screenWidthDp != SCREEN_WIDTH_DP_UNDEFINED
                && screenWidthDp != delta.screenWidthDp) {
            changed |= ActivityInfo.CONFIG_SCREEN_SIZE;
            screenWidthDp = delta.screenWidthDp;
        }
        if (delta.screenHeightDp != SCREEN_HEIGHT_DP_UNDEFINED
                && screenHeightDp != delta.screenHeightDp) {
            changed |= ActivityInfo.CONFIG_SCREEN_SIZE;
            screenHeightDp = delta.screenHeightDp;
        }
        if (delta.smallestScreenWidthDp != SMALLEST_SCREEN_WIDTH_DP_UNDEFINED) {
            smallestScreenWidthDp = delta.smallestScreenWidthDp;
        }
        if (delta.compatScreenWidthDp != SCREEN_WIDTH_DP_UNDEFINED) {
            compatScreenWidthDp = delta.compatScreenWidthDp;
        }
        if (delta.compatScreenHeightDp != SCREEN_HEIGHT_DP_UNDEFINED) {
            compatScreenHeightDp = delta.compatScreenHeightDp;
        }
        if (delta.compatSmallestScreenWidthDp != SMALLEST_SCREEN_WIDTH_DP_UNDEFINED) {
            compatSmallestScreenWidthDp = delta.compatSmallestScreenWidthDp;
        }
        
        if (delta.seq != 0) {
            seq = delta.seq;
        }
        
        return changed;
    }

    /**
     * Return the layout direction for a given Locale
     * @param locale the Locale for which we want the layout direction. Can be null.
     * @return the layout direction. This may be one of {@link #LAYOUT_DIRECTION_UNDEFINED},
     * {@link #LAYOUT_DIRECTION_LTR} or {@link #LAYOUT_DIRECTION_RTL}.
     *
     * @hide
     */
    public static int getLayoutDirectionFromLocale(Locale locale) {
        if (locale == null || locale.equals(Locale.ROOT)) return LAYOUT_DIRECTION_UNDEFINED;
        // Be careful: this code will need to be changed when vertical scripts will be supported
        // OR if ICU4C is updated to have the "likelySubtags" file
        switch(Character.getDirectionality(locale.getDisplayName(locale).charAt(0))) {
            case Character.DIRECTIONALITY_LEFT_TO_RIGHT:
                return LAYOUT_DIRECTION_LTR;
            case Character.DIRECTIONALITY_RIGHT_TO_LEFT:
            case Character.DIRECTIONALITY_RIGHT_TO_LEFT_ARABIC:
                return LAYOUT_DIRECTION_RTL;
            default:
                return LAYOUT_DIRECTION_UNDEFINED;
        }
    }

    /**
     * Return a bit mask of the differences between this Configuration
     * object and the given one.  Does not change the values of either.  Any
     * undefined fields in <var>delta</var> are ignored.
     * @return Returns a bit mask indicating which configuration
     * values has changed, containing any combination of
     * {@link android.content.pm.ActivityInfo#CONFIG_FONT_SCALE
     * PackageManager.ActivityInfo.CONFIG_FONT_SCALE},
     * {@link android.content.pm.ActivityInfo#CONFIG_MCC
     * PackageManager.ActivityInfo.CONFIG_MCC},
     * {@link android.content.pm.ActivityInfo#CONFIG_MNC
     * PackageManager.ActivityInfo.CONFIG_MNC},
     * {@link android.content.pm.ActivityInfo#CONFIG_LOCALE
     * PackageManager.ActivityInfo.CONFIG_LOCALE},
     * {@link android.content.pm.ActivityInfo#CONFIG_TOUCHSCREEN
     * PackageManager.ActivityInfo.CONFIG_TOUCHSCREEN},
     * {@link android.content.pm.ActivityInfo#CONFIG_KEYBOARD
     * PackageManager.ActivityInfo.CONFIG_KEYBOARD},
     * {@link android.content.pm.ActivityInfo#CONFIG_NAVIGATION
     * PackageManager.ActivityInfo.CONFIG_NAVIGATION},
     * {@link android.content.pm.ActivityInfo#CONFIG_ORIENTATION
     * PackageManager.ActivityInfo.CONFIG_ORIENTATION},
     * {@link android.content.pm.ActivityInfo#CONFIG_SCREEN_LAYOUT
     * PackageManager.ActivityInfo.CONFIG_SCREEN_LAYOUT}, or
     * {@link android.content.pm.ActivityInfo#CONFIG_SCREEN_SIZE
     * PackageManager.ActivityInfo.CONFIG_SCREEN_SIZE}, or
     * {@link android.content.pm.ActivityInfo#CONFIG_SMALLEST_SCREEN_SIZE
     * PackageManager.ActivityInfo.CONFIG_SMALLEST_SCREEN_SIZE}.
     */
    public int diff(Configuration delta) {
        int changed = 0;
        if (delta.fontScale > 0 && fontScale != delta.fontScale) {
            changed |= ActivityInfo.CONFIG_FONT_SCALE;
        }
        if (delta.mcc != 0 && mcc != delta.mcc) {
            changed |= ActivityInfo.CONFIG_MCC;
        }
        if (delta.mnc != 0 && mnc != delta.mnc) {
            changed |= ActivityInfo.CONFIG_MNC;
        }
        if (delta.locale != null
                && (locale == null || !locale.equals(delta.locale))) {
            changed |= ActivityInfo.CONFIG_LOCALE;
        }
        if (delta.touchscreen != TOUCHSCREEN_UNDEFINED
                && touchscreen != delta.touchscreen) {
            changed |= ActivityInfo.CONFIG_TOUCHSCREEN;
        }
        if (delta.keyboard != KEYBOARD_UNDEFINED
                && keyboard != delta.keyboard) {
            changed |= ActivityInfo.CONFIG_KEYBOARD;
        }
        if (delta.keyboardHidden != KEYBOARDHIDDEN_UNDEFINED
                && keyboardHidden != delta.keyboardHidden) {
            changed |= ActivityInfo.CONFIG_KEYBOARD_HIDDEN;
        }
        if (delta.hardKeyboardHidden != HARDKEYBOARDHIDDEN_UNDEFINED
                && hardKeyboardHidden != delta.hardKeyboardHidden) {
            changed |= ActivityInfo.CONFIG_KEYBOARD_HIDDEN;
        }
        if (delta.navigation != NAVIGATION_UNDEFINED
                && navigation != delta.navigation) {
            changed |= ActivityInfo.CONFIG_NAVIGATION;
        }
        if (delta.navigationHidden != NAVIGATIONHIDDEN_UNDEFINED
                && navigationHidden != delta.navigationHidden) {
            changed |= ActivityInfo.CONFIG_KEYBOARD_HIDDEN;
        }
        if (delta.orientation != ORIENTATION_UNDEFINED
                && orientation != delta.orientation) {
            changed |= ActivityInfo.CONFIG_ORIENTATION;
        }
        if (delta.screenLayout != SCREENLAYOUT_SIZE_UNDEFINED
                && screenLayout != delta.screenLayout) {
            changed |= ActivityInfo.CONFIG_SCREEN_LAYOUT;
        }
        if (delta.uiMode != (UI_MODE_TYPE_UNDEFINED|UI_MODE_NIGHT_UNDEFINED)
                && uiMode != delta.uiMode) {
            changed |= ActivityInfo.CONFIG_UI_MODE;
        }
        if (delta.screenWidthDp != SCREEN_WIDTH_DP_UNDEFINED
                && screenWidthDp != delta.screenWidthDp) {
            changed |= ActivityInfo.CONFIG_SCREEN_SIZE;
        }
        if (delta.screenHeightDp != SCREEN_HEIGHT_DP_UNDEFINED
                && screenHeightDp != delta.screenHeightDp) {
            changed |= ActivityInfo.CONFIG_SCREEN_SIZE;
        }
        if (delta.smallestScreenWidthDp != SMALLEST_SCREEN_WIDTH_DP_UNDEFINED
                && smallestScreenWidthDp != delta.smallestScreenWidthDp) {
            changed |= ActivityInfo.CONFIG_SMALLEST_SCREEN_SIZE;
        }
        
        return changed;
    }

    /**
     * Determine if a new resource needs to be loaded from the bit set of
     * configuration changes returned by {@link #updateFrom(Configuration)}.
     * 
     * @param configChanges The mask of changes configurations as returned by
     * {@link #updateFrom(Configuration)}.
     * @param interestingChanges The configuration changes that the resource
     * can handled, as given in {@link android.util.TypedValue#changingConfigurations}.
     * 
     * @return Return true if the resource needs to be loaded, else false.
     */
    public static boolean needNewResources(int configChanges, int interestingChanges) {
        return (configChanges & (interestingChanges|ActivityInfo.CONFIG_FONT_SCALE)) != 0;
    }
    
    /**
     * @hide Return true if the sequence of 'other' is better than this.  Assumes
     * that 'this' is your current sequence and 'other' is a new one you have
     * received some how and want to compare with what you have.
     */
    public boolean isOtherSeqNewer(Configuration other) {
        if (other == null) {
            // Sanity check.
            return false;
        }
        if (other.seq == 0) {
            // If the other sequence is not specified, then we must assume
            // it is newer since we don't know any better.
            return true;
        }
        if (seq == 0) {
            // If this sequence is not specified, then we also consider the
            // other is better.  Yes we have a preference for other.  Sue us.
            return true;
        }
        int diff = other.seq - seq;
        if (diff > 0x10000) {
            // If there has been a sufficiently large jump, assume the
            // sequence has wrapped around.
            return false;
        }
        return diff > 0;
    }
    
    /**
     * Parcelable methods
     */
    public int describeContents() {
        return 0;
    }

    public void writeToParcel(Parcel dest, int flags) {
        dest.writeFloat(fontScale);
        dest.writeInt(mcc);
        dest.writeInt(mnc);
        if (locale == null) {
            dest.writeInt(0);
        } else {
            dest.writeInt(1);
            dest.writeString(locale.getLanguage());
            dest.writeString(locale.getCountry());
            dest.writeString(locale.getVariant());
        }
        if(userSetLocale) {
            dest.writeInt(1);
        } else {
            dest.writeInt(0);
        }
        dest.writeInt(touchscreen);
        dest.writeInt(keyboard);
        dest.writeInt(keyboardHidden);
        dest.writeInt(hardKeyboardHidden);
        dest.writeInt(navigation);
        dest.writeInt(navigationHidden);
        dest.writeInt(orientation);
        dest.writeInt(screenLayout);
        dest.writeInt(uiMode);
        dest.writeInt(screenWidthDp);
        dest.writeInt(screenHeightDp);
        dest.writeInt(smallestScreenWidthDp);
<<<<<<< HEAD
        dest.writeInt(layoutDirection);
=======
        dest.writeInt(compatScreenWidthDp);
        dest.writeInt(compatScreenHeightDp);
        dest.writeInt(compatSmallestScreenWidthDp);
>>>>>>> e2aa0490
        dest.writeInt(seq);
    }

    public void readFromParcel(Parcel source) {
        fontScale = source.readFloat();
        mcc = source.readInt();
        mnc = source.readInt();
        if (source.readInt() != 0) {
            locale = new Locale(source.readString(), source.readString(),
                    source.readString());
        }
        userSetLocale = (source.readInt()==1);
        touchscreen = source.readInt();
        keyboard = source.readInt();
        keyboardHidden = source.readInt();
        hardKeyboardHidden = source.readInt();
        navigation = source.readInt();
        navigationHidden = source.readInt();
        orientation = source.readInt();
        screenLayout = source.readInt();
        uiMode = source.readInt();
        screenWidthDp = source.readInt();
        screenHeightDp = source.readInt();
        smallestScreenWidthDp = source.readInt();
<<<<<<< HEAD
        layoutDirection = source.readInt();
=======
        compatScreenWidthDp = source.readInt();
        compatScreenHeightDp = source.readInt();
        compatSmallestScreenWidthDp = source.readInt();
>>>>>>> e2aa0490
        seq = source.readInt();
    }
    
    public static final Parcelable.Creator<Configuration> CREATOR
            = new Parcelable.Creator<Configuration>() {
        public Configuration createFromParcel(Parcel source) {
            return new Configuration(source);
        }

        public Configuration[] newArray(int size) {
            return new Configuration[size];
        }
    };

    /**
     * Construct this Configuration object, reading from the Parcel.
     */
    private Configuration(Parcel source) {
        readFromParcel(source);
    }

    public int compareTo(Configuration that) {
        int n;
        float a = this.fontScale;
        float b = that.fontScale;
        if (a < b) return -1;
        if (a > b) return 1;
        n = this.mcc - that.mcc;
        if (n != 0) return n;
        n = this.mnc - that.mnc;
        if (n != 0) return n;
        if (this.locale == null) {
            if (that.locale != null) return 1;
        } else if (that.locale == null) {
            return -1;
        } else {
            n = this.locale.getLanguage().compareTo(that.locale.getLanguage());
            if (n != 0) return n;
            n = this.locale.getCountry().compareTo(that.locale.getCountry());
            if (n != 0) return n;
            n = this.locale.getVariant().compareTo(that.locale.getVariant());
            if (n != 0) return n;
        }
        n = this.touchscreen - that.touchscreen;
        if (n != 0) return n;
        n = this.keyboard - that.keyboard;
        if (n != 0) return n;
        n = this.keyboardHidden - that.keyboardHidden;
        if (n != 0) return n;
        n = this.hardKeyboardHidden - that.hardKeyboardHidden;
        if (n != 0) return n;
        n = this.navigation - that.navigation;
        if (n != 0) return n;
        n = this.navigationHidden - that.navigationHidden;
        if (n != 0) return n;
        n = this.orientation - that.orientation;
        if (n != 0) return n;
        n = this.screenLayout - that.screenLayout;
        if (n != 0) return n;
        n = this.uiMode - that.uiMode;
        if (n != 0) return n;
        n = this.screenWidthDp - that.screenWidthDp;
        if (n != 0) return n;
        n = this.screenHeightDp - that.screenHeightDp;
        if (n != 0) return n;
        n = this.smallestScreenWidthDp - that.smallestScreenWidthDp;
        //if (n != 0) return n;
        return n;
    }

    public boolean equals(Configuration that) {
        if (that == null) return false;
        if (that == this) return true;
        return this.compareTo(that) == 0;
    }

    public boolean equals(Object that) {
        try {
            return equals((Configuration)that);
        } catch (ClassCastException e) {
        }
        return false;
    }
    
    public int hashCode() {
        int result = 17;
        result = 31 * result + Float.floatToIntBits(fontScale);
        result = 31 * result + mcc;
        result = 31 * result + mnc;
        result = 31 * result + (locale != null ? locale.hashCode() : 0);
        result = 31 * result + touchscreen;
        result = 31 * result + keyboard;
        result = 31 * result + keyboardHidden;
        result = 31 * result + hardKeyboardHidden;
        result = 31 * result + navigation;
        result = 31 * result + navigationHidden;
        result = 31 * result + orientation;
        result = 31 * result + screenLayout;
        result = 31 * result + uiMode;
        result = 31 * result + screenWidthDp;
        result = 31 * result + screenHeightDp;
        result = 31 * result + smallestScreenWidthDp;
        return result;
    }
}<|MERGE_RESOLUTION|>--- conflicted
+++ resolved
@@ -807,13 +807,10 @@
         dest.writeInt(screenWidthDp);
         dest.writeInt(screenHeightDp);
         dest.writeInt(smallestScreenWidthDp);
-<<<<<<< HEAD
-        dest.writeInt(layoutDirection);
-=======
         dest.writeInt(compatScreenWidthDp);
         dest.writeInt(compatScreenHeightDp);
         dest.writeInt(compatSmallestScreenWidthDp);
->>>>>>> e2aa0490
+        dest.writeInt(layoutDirection);
         dest.writeInt(seq);
     }
 
@@ -838,13 +835,10 @@
         screenWidthDp = source.readInt();
         screenHeightDp = source.readInt();
         smallestScreenWidthDp = source.readInt();
-<<<<<<< HEAD
-        layoutDirection = source.readInt();
-=======
         compatScreenWidthDp = source.readInt();
         compatScreenHeightDp = source.readInt();
         compatSmallestScreenWidthDp = source.readInt();
->>>>>>> e2aa0490
+        layoutDirection = source.readInt();
         seq = source.readInt();
     }
     
