--- conflicted
+++ resolved
@@ -72,7 +72,6 @@
     private final Context mContext;
 
     // Message Ids
-<<<<<<< HEAD
     private static final int PAGE_STARTED              = 100;
     private static final int RECEIVED_ICON             = 101;
     private static final int RECEIVED_TITLE            = 102;
@@ -100,35 +99,7 @@
     private static final int RECEIVED_CERTIFICATE      = 124;
     private static final int SWITCH_OUT_HISTORY        = 125;
     private static final int EXCEEDED_DATABASE_QUOTA   = 126;
-=======
-    private static final int PAGE_STARTED         = 100;
-    private static final int RECEIVED_ICON        = 101;
-    private static final int RECEIVED_TITLE       = 102;
-    private static final int OVERRIDE_URL         = 103;
-    private static final int AUTH_REQUEST         = 104;
-    private static final int SSL_ERROR            = 105;
-    private static final int PROGRESS             = 106;
-    private static final int UPDATE_VISITED       = 107;
-    private static final int LOAD_RESOURCE        = 108;
-    private static final int CREATE_WINDOW        = 109;
-    private static final int CLOSE_WINDOW         = 110;
-    private static final int SAVE_PASSWORD        = 111;
-    private static final int JS_ALERT             = 112;
-    private static final int JS_CONFIRM           = 113;
-    private static final int JS_PROMPT            = 114;
-    private static final int JS_UNLOAD            = 115;
-    private static final int ASYNC_KEYEVENTS      = 116;
-    private static final int TOO_MANY_REDIRECTS   = 117;
-    private static final int DOWNLOAD_FILE        = 118;
-    private static final int REPORT_ERROR         = 119;
-    private static final int RESEND_POST_DATA     = 120;
-    private static final int PAGE_FINISHED        = 121;
-    private static final int REQUEST_FOCUS        = 122;
-    private static final int SCALE_CHANGED        = 123;
-    private static final int RECEIVED_CERTIFICATE = 124;
-    private static final int SWITCH_OUT_HISTORY   = 125;
-    private static final int JS_TIMEOUT           = 126;
->>>>>>> 25fdf352
+    private static final int JS_TIMEOUT                = 127;
 
     // Message triggered by the client to resume execution
     private static final int NOTIFY                    = 200;
@@ -1084,7 +1055,6 @@
     }
 
     /**
-<<<<<<< HEAD
      * Called by WebViewCore to inform the Java side that the current origin
      * has overflowed it's database quota. Called in the WebCore thread so
      * posts a message to the UI thread that will prompt the WebChromeClient
@@ -1116,7 +1086,7 @@
         sendMessage(exceededQuota);
     }
 
-=======
+    /**
      * @hide pending API council approval
      */
     public boolean onJsTimeout() {
@@ -1137,5 +1107,4 @@
         }
         return result.getResult();
     }
->>>>>>> 25fdf352
 }