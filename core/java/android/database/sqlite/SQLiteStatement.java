--- conflicted
+++ resolved
@@ -49,14 +49,8 @@
      *         some reason
      */
     public void execute() {
-<<<<<<< HEAD
         mDatabase.verifyDbIsOpen();
-=======
         BlockGuard.getThreadPolicy().onWriteToDisk();
-        if (!mDatabase.isOpen()) {
-            throw new IllegalStateException("database " + mDatabase.getPath() + " already closed");
-        }
->>>>>>> 7d6362de
         long timeStart = SystemClock.uptimeMillis();
         mDatabase.lock();
 
@@ -81,14 +75,8 @@
      *         some reason
      */
     public long executeInsert() {
-<<<<<<< HEAD
         mDatabase.verifyDbIsOpen();
-=======
         BlockGuard.getThreadPolicy().onWriteToDisk();
-        if (!mDatabase.isOpen()) {
-            throw new IllegalStateException("database " + mDatabase.getPath() + " already closed");
-        }
->>>>>>> 7d6362de
         long timeStart = SystemClock.uptimeMillis();
         mDatabase.lock();
 
@@ -113,14 +101,8 @@
      * @throws android.database.sqlite.SQLiteDoneException if the query returns zero rows
      */
     public long simpleQueryForLong() {
-<<<<<<< HEAD
         mDatabase.verifyDbIsOpen();
-=======
         BlockGuard.getThreadPolicy().onReadFromDisk();
-        if (!mDatabase.isOpen()) {
-            throw new IllegalStateException("database " + mDatabase.getPath() + " already closed");
-        }
->>>>>>> 7d6362de
         long timeStart = SystemClock.uptimeMillis();
         mDatabase.lock();
 
@@ -145,14 +127,8 @@
      * @throws android.database.sqlite.SQLiteDoneException if the query returns zero rows
      */
     public String simpleQueryForString() {
-<<<<<<< HEAD
         mDatabase.verifyDbIsOpen();
-=======
         BlockGuard.getThreadPolicy().onReadFromDisk();
-        if (!mDatabase.isOpen()) {
-            throw new IllegalStateException("database " + mDatabase.getPath() + " already closed");
-        }
->>>>>>> 7d6362de
         long timeStart = SystemClock.uptimeMillis();
         mDatabase.lock();
 
