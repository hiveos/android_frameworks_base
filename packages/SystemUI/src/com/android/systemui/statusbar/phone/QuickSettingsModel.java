/*
 * Copyright (C) 2012 The Android Open Source Project
 *
 * Licensed under the Apache License, Version 2.0 (the "License");
 * you may not use this file except in compliance with the License.
 * You may obtain a copy of the License at
 *
 *      http://www.apache.org/licenses/LICENSE-2.0
 *
 * Unless required by applicable law or agreed to in writing, software
 * distributed under the License is distributed on an "AS IS" BASIS,
 * WITHOUT WARRANTIES OR CONDITIONS OF ANY KIND, either express or implied.
 * See the License for the specific language governing permissions and
 * limitations under the License.
 */

package com.android.systemui.statusbar.phone;

import android.bluetooth.BluetoothAdapter;
import android.content.BroadcastReceiver;
import android.content.ContentResolver;
import android.content.Context;
import android.content.Intent;
import android.content.IntentFilter;
import android.content.pm.PackageManager;
import android.content.res.Resources;
import android.database.ContentObserver;
import android.graphics.drawable.Drawable;
<<<<<<< HEAD
import android.media.MediaRouter;
import android.media.MediaRouter.RouteInfo;
=======
>>>>>>> ca96f330
import android.net.ConnectivityManager;
import android.os.Handler;
import android.os.UserHandle;
import android.provider.Settings;
import android.provider.Settings.SettingNotFoundException;
import android.text.TextUtils;
import android.view.LayoutInflater;
import android.view.View;
import android.view.inputmethod.InputMethodInfo;
import android.view.inputmethod.InputMethodManager;
import android.view.inputmethod.InputMethodSubtype;

import com.android.systemui.R;
import com.android.systemui.settings.BrightnessController.BrightnessStateChangeCallback;
import com.android.systemui.settings.CurrentUserTracker;
import com.android.systemui.statusbar.policy.BatteryController.BatteryStateChangeCallback;
import com.android.systemui.statusbar.policy.LocationController.LocationSettingsChangeCallback;
import com.android.systemui.statusbar.policy.NetworkController.NetworkSignalChangedCallback;

import java.util.List;

<<<<<<< HEAD
class QuickSettingsModel implements BluetoothStateChangeCallback,
        NetworkSignalChangedCallback,
        BatteryStateChangeCallback,
        BrightnessStateChangeCallback,
        RotationLockControllerCallback,
        LocationSettingsChangeCallback {
    // Sett InputMethoManagerService
    private static final String TAG_TRY_SUPPRESSING_IME_SWITCHER = "TrySuppressingImeSwitcher";

    /** Represents the state of a given attribute. */
    static class State {
        int iconId;
        String label;
        boolean enabled = false;
    }
    static class BatteryState extends State {
        int batteryLevel;
        boolean pluggedIn;
    }
    static class ActivityState extends State {
        boolean activityIn;
        boolean activityOut;
    }
    static class RSSIState extends ActivityState {
        int signalIconId;
        String signalContentDescription;
        int dataTypeIconId;
        String dataContentDescription;
    }
    static class WifiState extends ActivityState {
        String signalContentDescription;
        boolean connected;
    }
    static class UserState extends State {
        Drawable avatar;
    }
    static class BrightnessState extends State {
        boolean autoBrightness;
    }
    public static class BluetoothState extends State {
        boolean connected = false;
        String stateContentDescription;
    }
    public static class RotationLockState extends State {
        boolean visible = false;
    }

    /** The callback to update a given tile. */
    interface RefreshCallback {
        public void refreshView(QuickSettingsTileView view, State state);
    }

    public static class BasicRefreshCallback implements RefreshCallback {
        private final QuickSettingsBasicTile mView;
        private boolean mShowWhenEnabled;

        public BasicRefreshCallback(QuickSettingsBasicTile v) {
            mView = v;
        }
        public void refreshView(QuickSettingsTileView ignored, State state) {
            if (mShowWhenEnabled) {
                mView.setVisibility(state.enabled ? View.VISIBLE : View.GONE);
            }
            if (state.iconId != 0) {
                mView.setImageDrawable(null); // needed to flush any cached IDs
                mView.setImageResource(state.iconId);
            }
            if (state.label != null) {
                mView.setText(state.label);
            }
        }
        public BasicRefreshCallback setShowWhenEnabled(boolean swe) {
            mShowWhenEnabled = swe;
            return this;
        }
    }

    /** Broadcast receive to determine if there is an alarm set. */
    private BroadcastReceiver mAlarmIntentReceiver = new BroadcastReceiver() {
        @Override
        public void onReceive(Context context, Intent intent) {
            String action = intent.getAction();
            if (action.equals(Intent.ACTION_ALARM_CHANGED)) {
                onAlarmChanged(intent);
                onNextAlarmChanged();
            }
        }
    };

    /** ContentObserver to determine the next alarm */
    private class NextAlarmObserver extends ContentObserver {
        public NextAlarmObserver(Handler handler) {
            super(handler);
        }

        @Override public void onChange(boolean selfChange) {
            onNextAlarmChanged();
        }

        public void startObserving() {
            final ContentResolver cr = mContext.getContentResolver();
            cr.registerContentObserver(
                    Settings.System.getUriFor(Settings.System.NEXT_ALARM_FORMATTED), false, this,
                    UserHandle.USER_ALL);
        }
    }

    /** ContentObserver to watch adb */
    private class BugreportObserver extends ContentObserver {
        public BugreportObserver(Handler handler) {
            super(handler);
        }

        @Override public void onChange(boolean selfChange) {
            onBugreportChanged();
        }

        public void startObserving() {
            final ContentResolver cr = mContext.getContentResolver();
            cr.registerContentObserver(
                    Settings.Global.getUriFor(Settings.Global.BUGREPORT_IN_POWER_MENU), false, this);
        }
    }

    /** ContentObserver to watch brightness **/
    private class BrightnessObserver extends ContentObserver {
        public BrightnessObserver(Handler handler) {
            super(handler);
        }

        @Override
        public void onChange(boolean selfChange) {
            onBrightnessLevelChanged();
        }

        public void startObserving() {
            final ContentResolver cr = mContext.getContentResolver();
            cr.unregisterContentObserver(this);
            cr.registerContentObserver(
                    Settings.System.getUriFor(Settings.System.SCREEN_BRIGHTNESS_MODE),
                    false, this, mUserTracker.getCurrentUserId());
            cr.registerContentObserver(
                    Settings.System.getUriFor(Settings.System.SCREEN_BRIGHTNESS),
                    false, this, mUserTracker.getCurrentUserId());
        }
    }

    /** Callback for changes to remote display routes. */
    private class RemoteDisplayRouteCallback extends MediaRouter.SimpleCallback {
        @Override
        public void onRouteAdded(MediaRouter router, RouteInfo route) {
            updateRemoteDisplays();
        }
        @Override
        public void onRouteChanged(MediaRouter router, RouteInfo route) {
            updateRemoteDisplays();
        }
        @Override
        public void onRouteRemoved(MediaRouter router, RouteInfo route) {
            updateRemoteDisplays();
        }
        @Override
        public void onRouteSelected(MediaRouter router, int type, RouteInfo route) {
            updateRemoteDisplays();
        }
        @Override
        public void onRouteUnselected(MediaRouter router, int type, RouteInfo route) {
            updateRemoteDisplays();
        }
    }

    private final Context mContext;
    private final Handler mHandler;
    private final CurrentUserTracker mUserTracker;
    private final NextAlarmObserver mNextAlarmObserver;
    private final BugreportObserver mBugreportObserver;
    private final BrightnessObserver mBrightnessObserver;

    private final MediaRouter mMediaRouter;
    private final RemoteDisplayRouteCallback mRemoteDisplayRouteCallback;

    private final boolean mHasMobileData;

    private QuickSettingsTileView mUserTile;
    private RefreshCallback mUserCallback;
    private UserState mUserState = new UserState();

    private QuickSettingsTileView mTimeTile;
    private RefreshCallback mTimeCallback;
    private State mTimeState = new State();

    private QuickSettingsTileView mAlarmTile;
    private RefreshCallback mAlarmCallback;
    private State mAlarmState = new State();

    private QuickSettingsTileView mAirplaneModeTile;
    private RefreshCallback mAirplaneModeCallback;
    private State mAirplaneModeState = new State();

    private QuickSettingsTileView mWifiTile;
    private RefreshCallback mWifiCallback;
    private WifiState mWifiState = new WifiState();

    private QuickSettingsTileView mRemoteDisplayTile;
    private RefreshCallback mRemoteDisplayCallback;
    private State mRemoteDisplayState = new State();

    private QuickSettingsTileView mRSSITile;
    private RefreshCallback mRSSICallback;
    private RSSIState mRSSIState = new RSSIState();

    private QuickSettingsTileView mBluetoothTile;
    private RefreshCallback mBluetoothCallback;
    private BluetoothState mBluetoothState = new BluetoothState();

    private QuickSettingsTileView mBatteryTile;
    private RefreshCallback mBatteryCallback;
    private BatteryState mBatteryState = new BatteryState();

    private QuickSettingsTileView mLocationTile;
    private RefreshCallback mLocationCallback;
    private State mLocationState = new State();

    private QuickSettingsTileView mImeTile;
    private RefreshCallback mImeCallback = null;
    private State mImeState = new State();

    private QuickSettingsTileView mRotationLockTile;
    private RefreshCallback mRotationLockCallback;
    private RotationLockState mRotationLockState = new RotationLockState();

    private QuickSettingsTileView mBrightnessTile;
    private RefreshCallback mBrightnessCallback;
    private BrightnessState mBrightnessState = new BrightnessState();

    private QuickSettingsTileView mBugreportTile;
    private RefreshCallback mBugreportCallback;
    private State mBugreportState = new State();

    private QuickSettingsTileView mSettingsTile;
    private RefreshCallback mSettingsCallback;
    private State mSettingsState = new State();

    private QuickSettingsTileView mSslCaCertWarningTile;
    private RefreshCallback mSslCaCertWarningCallback;
    private State mSslCaCertWarningState = new State();

    private RotationLockController mRotationLockController;

    public QuickSettingsModel(Context context) {
        mContext = context;
        mHandler = new Handler();
        mUserTracker = new CurrentUserTracker(mContext) {
            @Override
            public void onUserSwitched(int newUserId) {
                mBrightnessObserver.startObserving();
                refreshRotationLockTile();
                onBrightnessLevelChanged();
                onNextAlarmChanged();
                onBugreportChanged();
                rebindMediaRouterAsCurrentUser();
            }
        };

        mNextAlarmObserver = new NextAlarmObserver(mHandler);
        mNextAlarmObserver.startObserving();
        mBugreportObserver = new BugreportObserver(mHandler);
        mBugreportObserver.startObserving();
        mBrightnessObserver = new BrightnessObserver(mHandler);
        mBrightnessObserver.startObserving();

        mMediaRouter = (MediaRouter)context.getSystemService(Context.MEDIA_ROUTER_SERVICE);
        rebindMediaRouterAsCurrentUser();

        mRemoteDisplayRouteCallback = new RemoteDisplayRouteCallback();

        ConnectivityManager cm = (ConnectivityManager)
                context.getSystemService(Context.CONNECTIVITY_SERVICE);
        mHasMobileData = cm.isNetworkSupported(ConnectivityManager.TYPE_MOBILE);

        IntentFilter alarmIntentFilter = new IntentFilter();
        alarmIntentFilter.addAction(Intent.ACTION_ALARM_CHANGED);
        context.registerReceiver(mAlarmIntentReceiver, alarmIntentFilter);
    }

    void updateResources() {
        refreshSettingsTile();
        refreshBatteryTile();
        refreshBluetoothTile();
        refreshBrightnessTile();
        refreshRotationLockTile();
        refreshRssiTile();
        refreshLocationTile();
    }

    // Settings
    void addSettingsTile(QuickSettingsTileView view, RefreshCallback cb) {
        mSettingsTile = view;
        mSettingsCallback = cb;
        refreshSettingsTile();
    }
    void refreshSettingsTile() {
        Resources r = mContext.getResources();
        mSettingsState.label = r.getString(R.string.quick_settings_settings_label);
        mSettingsCallback.refreshView(mSettingsTile, mSettingsState);
    }

    // User
    void addUserTile(QuickSettingsTileView view, RefreshCallback cb) {
        mUserTile = view;
        mUserCallback = cb;
        mUserCallback.refreshView(mUserTile, mUserState);
    }
    void setUserTileInfo(String name, Drawable avatar) {
        mUserState.label = name;
        mUserState.avatar = avatar;
        mUserCallback.refreshView(mUserTile, mUserState);
    }

    // Time
    void addTimeTile(QuickSettingsTileView view, RefreshCallback cb) {
        mTimeTile = view;
        mTimeCallback = cb;
        mTimeCallback.refreshView(view, mTimeState);
    }

    // Alarm
    void addAlarmTile(QuickSettingsTileView view, RefreshCallback cb) {
        mAlarmTile = view;
        mAlarmCallback = cb;
        mAlarmCallback.refreshView(view, mAlarmState);
    }
    void onAlarmChanged(Intent intent) {
        mAlarmState.enabled = intent.getBooleanExtra("alarmSet", false);
        mAlarmCallback.refreshView(mAlarmTile, mAlarmState);
    }
    void onNextAlarmChanged() {
        final String alarmText = Settings.System.getStringForUser(mContext.getContentResolver(),
                Settings.System.NEXT_ALARM_FORMATTED,
                UserHandle.USER_CURRENT);
        mAlarmState.label = alarmText;

        // When switching users, this is the only clue we're going to get about whether the
        // alarm is actually set, since we won't get the ACTION_ALARM_CHANGED broadcast
        mAlarmState.enabled = ! TextUtils.isEmpty(alarmText);

        mAlarmCallback.refreshView(mAlarmTile, mAlarmState);
    }

    // Airplane Mode
    void addAirplaneModeTile(QuickSettingsTileView view, RefreshCallback cb) {
        mAirplaneModeTile = view;
        mAirplaneModeTile.setOnClickListener(new View.OnClickListener() {
            @Override
            public void onClick(View v) {
                if (mAirplaneModeState.enabled) {
                    setAirplaneModeState(false);
                } else {
                    setAirplaneModeState(true);
                }
            }
        });
        mAirplaneModeCallback = cb;
        int airplaneMode = Settings.Global.getInt(mContext.getContentResolver(),
                Settings.Global.AIRPLANE_MODE_ON, 0);
        onAirplaneModeChanged(airplaneMode != 0);
    }
    private void setAirplaneModeState(boolean enabled) {
        // TODO: Sets the view to be "awaiting" if not already awaiting

        // Change the system setting
        Settings.Global.putInt(mContext.getContentResolver(), Settings.Global.AIRPLANE_MODE_ON,
                                enabled ? 1 : 0);

        // Post the intent
        Intent intent = new Intent(Intent.ACTION_AIRPLANE_MODE_CHANGED);
        intent.putExtra("state", enabled);
        mContext.sendBroadcast(intent);
    }
    // NetworkSignalChanged callback
    @Override
    public void onAirplaneModeChanged(boolean enabled) {
        // TODO: If view is in awaiting state, disable
        Resources r = mContext.getResources();
        mAirplaneModeState.enabled = enabled;
        mAirplaneModeState.iconId = (enabled ?
                R.drawable.ic_qs_airplane_on :
                R.drawable.ic_qs_airplane_off);
        mAirplaneModeState.label = r.getString(R.string.quick_settings_airplane_mode_label);
        mAirplaneModeCallback.refreshView(mAirplaneModeTile, mAirplaneModeState);
    }

    // Wifi
    void addWifiTile(QuickSettingsTileView view, RefreshCallback cb) {
        mWifiTile = view;
        mWifiCallback = cb;
        mWifiCallback.refreshView(mWifiTile, mWifiState);
    }
    // Remove the double quotes that the SSID may contain
    public static String removeDoubleQuotes(String string) {
        if (string == null) return null;
        final int length = string.length();
        if ((length > 1) && (string.charAt(0) == '"') && (string.charAt(length - 1) == '"')) {
            return string.substring(1, length - 1);
        }
        return string;
    }
    // Remove the period from the network name
    public static String removeTrailingPeriod(String string) {
        if (string == null) return null;
        final int length = string.length();
        if (string.endsWith(".")) {
            return string.substring(0, length - 1);
        }
        return string;
    }
    // NetworkSignalChanged callback
    @Override
    public void onWifiSignalChanged(boolean enabled, int wifiSignalIconId,
            boolean activityIn, boolean activityOut,
            String wifiSignalContentDescription, String enabledDesc) {
        // TODO: If view is in awaiting state, disable
        Resources r = mContext.getResources();

        boolean wifiConnected = enabled && (wifiSignalIconId > 0) && (enabledDesc != null);
        boolean wifiNotConnected = (wifiSignalIconId > 0) && (enabledDesc == null);
        mWifiState.enabled = enabled;
        mWifiState.connected = wifiConnected;
        mWifiState.activityIn = enabled && activityIn;
        mWifiState.activityOut = enabled && activityOut;
        if (wifiConnected) {
            mWifiState.iconId = wifiSignalIconId;
            mWifiState.label = removeDoubleQuotes(enabledDesc);
            mWifiState.signalContentDescription = wifiSignalContentDescription;
        } else if (wifiNotConnected) {
            mWifiState.iconId = R.drawable.ic_qs_wifi_0;
            mWifiState.label = r.getString(R.string.quick_settings_wifi_label);
            mWifiState.signalContentDescription = r.getString(R.string.accessibility_no_wifi);
        } else {
            mWifiState.iconId = R.drawable.ic_qs_wifi_no_network;
            mWifiState.label = r.getString(R.string.quick_settings_wifi_off_label);
            mWifiState.signalContentDescription = r.getString(R.string.accessibility_wifi_off);
        }
        mWifiCallback.refreshView(mWifiTile, mWifiState);
    }

    boolean deviceHasMobileData() {
        return mHasMobileData;
    }

    // RSSI
    void addRSSITile(QuickSettingsTileView view, RefreshCallback cb) {
        mRSSITile = view;
        mRSSICallback = cb;
        mRSSICallback.refreshView(mRSSITile, mRSSIState);
    }
    // NetworkSignalChanged callback
    @Override
    public void onMobileDataSignalChanged(
            boolean enabled, int mobileSignalIconId, String signalContentDescription,
            int dataTypeIconId, boolean activityIn, boolean activityOut,
            String dataContentDescription,String enabledDesc) {
        if (deviceHasMobileData()) {
            // TODO: If view is in awaiting state, disable
            Resources r = mContext.getResources();
            mRSSIState.signalIconId = enabled && (mobileSignalIconId > 0)
                    ? mobileSignalIconId
                    : R.drawable.ic_qs_signal_no_signal;
            mRSSIState.signalContentDescription = enabled && (mobileSignalIconId > 0)
                    ? signalContentDescription
                    : r.getString(R.string.accessibility_no_signal);
            mRSSIState.dataTypeIconId = enabled && (dataTypeIconId > 0) && !mWifiState.enabled
                    ? dataTypeIconId
                    : 0;
            mRSSIState.activityIn = enabled && activityIn;
            mRSSIState.activityOut = enabled && activityOut;
            mRSSIState.dataContentDescription = enabled && (dataTypeIconId > 0) && !mWifiState.enabled
                    ? dataContentDescription
                    : r.getString(R.string.accessibility_no_data);
            mRSSIState.label = enabled
                    ? removeTrailingPeriod(enabledDesc)
                    : r.getString(R.string.quick_settings_rssi_emergency_only);
            mRSSICallback.refreshView(mRSSITile, mRSSIState);
        }
    }

    void refreshRssiTile() {
        if (mRSSITile != null) {
            // We reinflate the original view due to potential styling changes that may have
            // taken place due to a configuration change.
            mRSSITile.reinflateContent(LayoutInflater.from(mContext));
        }
    }

    // Bluetooth
    void addBluetoothTile(QuickSettingsTileView view, RefreshCallback cb) {
        mBluetoothTile = view;
        mBluetoothCallback = cb;

        final BluetoothAdapter adapter = BluetoothAdapter.getDefaultAdapter();
        mBluetoothState.enabled = adapter.isEnabled();
        mBluetoothState.connected =
                (adapter.getConnectionState() == BluetoothAdapter.STATE_CONNECTED);
        onBluetoothStateChange(mBluetoothState);
    }
    boolean deviceSupportsBluetooth() {
        return (BluetoothAdapter.getDefaultAdapter() != null);
    }
    // BluetoothController callback
    @Override
    public void onBluetoothStateChange(boolean on) {
        mBluetoothState.enabled = on;
        onBluetoothStateChange(mBluetoothState);
    }
    public void onBluetoothStateChange(BluetoothState bluetoothStateIn) {
        // TODO: If view is in awaiting state, disable
        Resources r = mContext.getResources();
        mBluetoothState.enabled = bluetoothStateIn.enabled;
        mBluetoothState.connected = bluetoothStateIn.connected;
        if (mBluetoothState.enabled) {
            if (mBluetoothState.connected) {
                mBluetoothState.iconId = R.drawable.ic_qs_bluetooth_on;
                mBluetoothState.stateContentDescription = r.getString(R.string.accessibility_desc_connected);
            } else {
                mBluetoothState.iconId = R.drawable.ic_qs_bluetooth_not_connected;
                mBluetoothState.stateContentDescription = r.getString(R.string.accessibility_desc_on);
            }
            mBluetoothState.label = r.getString(R.string.quick_settings_bluetooth_label);
        } else {
            mBluetoothState.iconId = R.drawable.ic_qs_bluetooth_off;
            mBluetoothState.label = r.getString(R.string.quick_settings_bluetooth_off_label);
            mBluetoothState.stateContentDescription = r.getString(R.string.accessibility_desc_off);
        }
        mBluetoothCallback.refreshView(mBluetoothTile, mBluetoothState);
    }
    void refreshBluetoothTile() {
        if (mBluetoothTile != null) {
            onBluetoothStateChange(mBluetoothState.enabled);
        }
    }

    // Battery
    void addBatteryTile(QuickSettingsTileView view, RefreshCallback cb) {
        mBatteryTile = view;
        mBatteryCallback = cb;
        mBatteryCallback.refreshView(mBatteryTile, mBatteryState);
    }
    // BatteryController callback
    @Override
    public void onBatteryLevelChanged(int level, boolean pluggedIn) {
        mBatteryState.batteryLevel = level;
        mBatteryState.pluggedIn = pluggedIn;
        mBatteryCallback.refreshView(mBatteryTile, mBatteryState);
    }
    void refreshBatteryTile() {
        mBatteryCallback.refreshView(mBatteryTile, mBatteryState);
    }

    // Location
    void addLocationTile(QuickSettingsTileView view, RefreshCallback cb) {
        mLocationTile = view;
        mLocationCallback = cb;
        mLocationCallback.refreshView(mLocationTile, mLocationState);
    }

    void refreshLocationTile() {
        if (mLocationTile != null) {
            onLocationSettingsChanged(mLocationState.enabled);
        }
    }

    @Override
    public void onLocationSettingsChanged(boolean locationEnabled) {
        int textResId = locationEnabled ? R.string.quick_settings_location_label
                : R.string.quick_settings_location_off_label;
        String label = mContext.getText(textResId).toString();
        int locationIconId = locationEnabled
                ? R.drawable.ic_qs_location_on : R.drawable.ic_qs_location_off;
        mLocationState.enabled = locationEnabled;
        mLocationState.label = label;
        mLocationState.iconId = locationIconId;
        mLocationCallback.refreshView(mLocationTile, mLocationState);
    }

    // Bug report
    void addBugreportTile(QuickSettingsTileView view, RefreshCallback cb) {
        mBugreportTile = view;
        mBugreportCallback = cb;
        onBugreportChanged();
    }
    // SettingsObserver callback
    public void onBugreportChanged() {
        final ContentResolver cr = mContext.getContentResolver();
        boolean enabled = false;
        try {
            enabled = (Settings.Global.getInt(cr, Settings.Global.BUGREPORT_IN_POWER_MENU) != 0);
        } catch (SettingNotFoundException e) {
        }

        mBugreportState.enabled = enabled && mUserTracker.isCurrentUserOwner();
        mBugreportCallback.refreshView(mBugreportTile, mBugreportState);
    }

    // Remote Display
    void addRemoteDisplayTile(QuickSettingsTileView view, RefreshCallback cb) {
        mRemoteDisplayTile = view;
        mRemoteDisplayCallback = cb;
        final int[] count = new int[1];
        mRemoteDisplayTile.setOnPrepareListener(new QuickSettingsTileView.OnPrepareListener() {
            @Override
            public void onPrepare() {
                mMediaRouter.addCallback(MediaRouter.ROUTE_TYPE_REMOTE_DISPLAY,
                        mRemoteDisplayRouteCallback,
                        MediaRouter.CALLBACK_FLAG_REQUEST_DISCOVERY);
                updateRemoteDisplays();
            }
            @Override
            public void onUnprepare() {
                mMediaRouter.removeCallback(mRemoteDisplayRouteCallback);
            }
        });

        updateRemoteDisplays();
    }

    private void rebindMediaRouterAsCurrentUser() {
        mMediaRouter.rebindAsUser(mUserTracker.getCurrentUserId());
    }

    private void updateRemoteDisplays() {
        MediaRouter.RouteInfo connectedRoute = mMediaRouter.getSelectedRoute(
                MediaRouter.ROUTE_TYPE_REMOTE_DISPLAY);
        boolean enabled = connectedRoute != null
                && connectedRoute.matchesTypes(MediaRouter.ROUTE_TYPE_REMOTE_DISPLAY);
        boolean connecting;
        if (enabled) {
            connecting = connectedRoute.isConnecting();
        } else {
            connectedRoute = null;
            connecting = false;
            enabled = mMediaRouter.isRouteAvailable(MediaRouter.ROUTE_TYPE_REMOTE_DISPLAY,
                    MediaRouter.AVAILABILITY_FLAG_IGNORE_DEFAULT_ROUTE);
        }

        mRemoteDisplayState.enabled = enabled;
        if (connectedRoute != null) {
            mRemoteDisplayState.label = connectedRoute.getName().toString();
            mRemoteDisplayState.iconId = connecting ?
                    R.drawable.ic_qs_cast_connecting : R.drawable.ic_qs_cast_connected;
        } else {
            mRemoteDisplayState.label = mContext.getString(
                    R.string.quick_settings_remote_display_no_connection_label);
            mRemoteDisplayState.iconId = R.drawable.ic_qs_cast_available;
        }
        mRemoteDisplayCallback.refreshView(mRemoteDisplayTile, mRemoteDisplayState);
    }

    // IME
    void addImeTile(QuickSettingsTileView view, RefreshCallback cb) {
        mImeTile = view;
        mImeCallback = cb;
        mImeCallback.refreshView(mImeTile, mImeState);
    }
    /* This implementation is taken from
       InputMethodManagerService.needsToShowImeSwitchOngoingNotification(). */
    private boolean needsToShowImeSwitchOngoingNotification(InputMethodManager imm) {
        List<InputMethodInfo> imis = imm.getEnabledInputMethodList();
        final int N = imis.size();
        if (N > 2) return true;
        if (N < 1) return false;
        int nonAuxCount = 0;
        int auxCount = 0;
        InputMethodSubtype nonAuxSubtype = null;
        InputMethodSubtype auxSubtype = null;
        for(int i = 0; i < N; ++i) {
            final InputMethodInfo imi = imis.get(i);
            final List<InputMethodSubtype> subtypes = imm.getEnabledInputMethodSubtypeList(imi,
                    true);
            final int subtypeCount = subtypes.size();
            if (subtypeCount == 0) {
                ++nonAuxCount;
            } else {
                for (int j = 0; j < subtypeCount; ++j) {
                    final InputMethodSubtype subtype = subtypes.get(j);
                    if (!subtype.isAuxiliary()) {
                        ++nonAuxCount;
                        nonAuxSubtype = subtype;
                    } else {
                        ++auxCount;
                        auxSubtype = subtype;
                    }
                }
            }
        }
        if (nonAuxCount > 1 || auxCount > 1) {
            return true;
        } else if (nonAuxCount == 1 && auxCount == 1) {
            if (nonAuxSubtype != null && auxSubtype != null
                    && (nonAuxSubtype.getLocale().equals(auxSubtype.getLocale())
                            || auxSubtype.overridesImplicitlyEnabledSubtype()
                            || nonAuxSubtype.overridesImplicitlyEnabledSubtype())
                    && nonAuxSubtype.containsExtraValueKey(TAG_TRY_SUPPRESSING_IME_SWITCHER)) {
                return false;
            }
            return true;
        }
        return false;
    }
    void onImeWindowStatusChanged(boolean visible) {
        InputMethodManager imm =
                (InputMethodManager) mContext.getSystemService(Context.INPUT_METHOD_SERVICE);
        List<InputMethodInfo> imis = imm.getInputMethodList();

        mImeState.enabled = (visible && needsToShowImeSwitchOngoingNotification(imm));
        mImeState.label = getCurrentInputMethodName(mContext, mContext.getContentResolver(),
                imm, imis, mContext.getPackageManager());
        if (mImeCallback != null) {
            mImeCallback.refreshView(mImeTile, mImeState);
        }
    }
    private static String getCurrentInputMethodName(Context context, ContentResolver resolver,
            InputMethodManager imm, List<InputMethodInfo> imis, PackageManager pm) {
        if (resolver == null || imis == null) return null;
        final String currentInputMethodId = Settings.Secure.getString(resolver,
                Settings.Secure.DEFAULT_INPUT_METHOD);
        if (TextUtils.isEmpty(currentInputMethodId)) return null;
        for (InputMethodInfo imi : imis) {
            if (currentInputMethodId.equals(imi.getId())) {
                final InputMethodSubtype subtype = imm.getCurrentInputMethodSubtype();
                final CharSequence summary = subtype != null
                        ? subtype.getDisplayName(context, imi.getPackageName(),
                                imi.getServiceInfo().applicationInfo)
                        : context.getString(R.string.quick_settings_ime_label);
                return summary.toString();
            }
        }
        return null;
    }

    // Rotation lock
    void addRotationLockTile(QuickSettingsTileView view,
            RotationLockController rotationLockController,
            RefreshCallback cb) {
        mRotationLockTile = view;
        mRotationLockCallback = cb;
        mRotationLockController = rotationLockController;
        onRotationLockChanged();
    }
    void onRotationLockChanged() {
        onRotationLockStateChanged(mRotationLockController.isRotationLocked(),
                mRotationLockController.isRotationLockAffordanceVisible());
    }
    @Override
    public void onRotationLockStateChanged(boolean rotationLocked, boolean affordanceVisible) {
        mRotationLockState.visible = affordanceVisible;
        mRotationLockState.enabled = rotationLocked;
        mRotationLockState.iconId = rotationLocked
                ? R.drawable.ic_qs_rotation_locked
                : R.drawable.ic_qs_auto_rotate;
        mRotationLockState.label = rotationLocked
                ? mContext.getString(R.string.quick_settings_rotation_locked_label)
                : mContext.getString(R.string.quick_settings_rotation_unlocked_label);
        mRotationLockCallback.refreshView(mRotationLockTile, mRotationLockState);
    }
    void refreshRotationLockTile() {
        if (mRotationLockTile != null) {
            onRotationLockChanged();
        }
    }

    // Brightness
    void addBrightnessTile(QuickSettingsTileView view, RefreshCallback cb) {
        mBrightnessTile = view;
        mBrightnessCallback = cb;
        onBrightnessLevelChanged();
    }
    @Override
    public void onBrightnessLevelChanged() {
        Resources r = mContext.getResources();
        int mode = Settings.System.getIntForUser(mContext.getContentResolver(),
                Settings.System.SCREEN_BRIGHTNESS_MODE,
                Settings.System.SCREEN_BRIGHTNESS_MODE_MANUAL,
                mUserTracker.getCurrentUserId());
        mBrightnessState.autoBrightness =
                (mode == Settings.System.SCREEN_BRIGHTNESS_MODE_AUTOMATIC);
        mBrightnessState.iconId = mBrightnessState.autoBrightness
                ? R.drawable.ic_qs_brightness_auto_on
                : R.drawable.ic_qs_brightness_auto_off;
        mBrightnessState.label = r.getString(R.string.quick_settings_brightness_label);
        mBrightnessCallback.refreshView(mBrightnessTile, mBrightnessState);
    }
    void refreshBrightnessTile() {
        onBrightnessLevelChanged();
    }

    // SSL CA Cert warning.
    public void addSslCaCertWarningTile(QuickSettingsTileView view, RefreshCallback cb) {
        mSslCaCertWarningTile = view;
        mSslCaCertWarningCallback = cb;
        // Set a sane default while we wait for the AsyncTask to finish (no cert).
        setSslCaCertWarningTileInfo(false, true);
    }
    public void setSslCaCertWarningTileInfo(boolean hasCert, boolean isManaged) {
        Resources r = mContext.getResources();
        mSslCaCertWarningState.enabled = hasCert;
        if (isManaged) {
            mSslCaCertWarningState.iconId = R.drawable.ic_qs_certificate_info;
        } else {
            mSslCaCertWarningState.iconId = android.R.drawable.stat_notify_error;
        }
        mSslCaCertWarningState.label = r.getString(R.string.ssl_ca_cert_warning);
        mSslCaCertWarningCallback.refreshView(mSslCaCertWarningTile, mSslCaCertWarningState);
    }
=======
class QuickSettingsModel implements BatteryStateChangeCallback, BrightnessStateChangeCallback
		 {

	// Sett InputMethoManagerService
	private static final String TAG_TRY_SUPPRESSING_IME_SWITCHER = "TrySuppressingImeSwitcher";

	/** Represents the state of a given attribute. */
	static class State {
		int iconId;
		String label;
		boolean enabled = false;
	}

	static class BatteryState extends State {
		int batteryLevel;
		boolean pluggedIn;
	}

	static class ActivityState extends State {
		boolean activityIn;
		boolean activityOut;
	}

	static class RSSIState extends ActivityState {
		int signalIconId;
		String signalContentDescription;
		int dataTypeIconId;
		String dataContentDescription;
	}

	static class WifiState extends ActivityState {
		String signalContentDescription;
		boolean connected;
	}

	static class UserState extends State {
		Drawable avatar;
	}

	static class BrightnessState extends State {
		boolean autoBrightness;
	}

	public static class BluetoothState extends State {
		boolean connected = false;
		String stateContentDescription;
	}

	/** The callback to update a given tile. */
	interface RefreshCallback {
		public void refreshView(QuickSettingsTileView view, State state);
	}

	public static class BasicRefreshCallback implements RefreshCallback {
		private final QuickSettingsBasicTile mView;
		private boolean mShowWhenEnabled;

		public BasicRefreshCallback(QuickSettingsBasicTile v) {
			mView = v;
		}

		public void refreshView(QuickSettingsTileView ignored, State state) {
			if (mShowWhenEnabled) {
				mView.setVisibility(state.enabled ? View.VISIBLE : View.GONE);
			}
			if (state.iconId != 0) {
				mView.setImageDrawable(null); // needed to flush any cached IDs
				mView.setImageResource(state.iconId);
			}
			if (state.label != null) {
				mView.setText(state.label);
			}
		}

		public BasicRefreshCallback setShowWhenEnabled(boolean swe) {
			mShowWhenEnabled = swe;
			return this;
		}
	}

	
	/** ContentObserver to watch brightness **/
	private class BrightnessObserver extends ContentObserver {
		public BrightnessObserver(Handler handler) {
			super(handler);
		}

		@Override
		public void onChange(boolean selfChange) {
			onBrightnessLevelChanged();
		}

		public void startObserving() {
			final ContentResolver cr = mContext.getContentResolver();
			cr.unregisterContentObserver(this);
			cr.registerContentObserver(Settings.System
					.getUriFor(Settings.System.SCREEN_BRIGHTNESS_MODE), false,
					this, mUserTracker.getCurrentUserId());
			cr.registerContentObserver(Settings.System
					.getUriFor(Settings.System.SCREEN_BRIGHTNESS), false, this,
					mUserTracker.getCurrentUserId());
		}
	}

	private final Context mContext;
	private final Handler mHandler;
	private final CurrentUserTracker mUserTracker;
	private final BrightnessObserver mBrightnessObserver;

	private QuickSettingsTileView mUserTile;
	private RefreshCallback mUserCallback;
	private UserState mUserState = new UserState();

	private QuickSettingsTileView mTimeTile;
	private RefreshCallback mTimeCallback;
	private State mTimeState = new State();

	private QuickSettingsTileView mBatteryTile;
	private RefreshCallback mBatteryCallback;
	private BatteryState mBatteryState = new BatteryState();

	private QuickSettingsTileView mBrightnessTile;
	private RefreshCallback mBrightnessCallback;
	private BrightnessState mBrightnessState = new BrightnessState();

	private QuickSettingsTileView mSettingsTile;
	private RefreshCallback mSettingsCallback;
	private State mSettingsState = new State();

	private QuickSettingsTileView mSslCaCertWarningTile;
	private RefreshCallback mSslCaCertWarningCallback;
	private State mSslCaCertWarningState = new State();


	public QuickSettingsModel(Context context) {
		mContext = context;
		mHandler = new Handler();
		mUserTracker = new CurrentUserTracker(mContext) {
			public void onUserSwitched(int newUserId) {
				mBrightnessObserver.startObserving();
				onBrightnessLevelChanged();
			}
		};

		mBrightnessObserver = new BrightnessObserver(mHandler);
		mBrightnessObserver.startObserving();

		ConnectivityManager cm = (ConnectivityManager) context
				.getSystemService(Context.CONNECTIVITY_SERVICE);

	}

	void updateResources() {
		refreshSettingsTile();
		refreshBatteryTile();
		refreshBrightnessTile();
	}

	// Settings
	void addSettingsTile(QuickSettingsTileView view, RefreshCallback cb) {
		mSettingsTile = view;
		mSettingsCallback = cb;
		refreshSettingsTile();
	}

	public void refreshSettingsTile() {
		Resources r = mContext.getResources();
		mSettingsState.label = r
				.getString(R.string.quick_settings_settings_label);
		mSettingsCallback.refreshView(mSettingsTile, mSettingsState);
	}

	// User
	void addUserTile(QuickSettingsTileView view, RefreshCallback cb) {
		mUserTile = view;
		mUserCallback = cb;
		mUserCallback.refreshView(mUserTile, mUserState);
	}

	void setUserTileInfo(String name, Drawable avatar) {
		mUserState.label = name;
		mUserState.avatar = avatar;
		mUserCallback.refreshView(mUserTile, mUserState);
	}

	void refreshUserTile() {
		mUserCallback.refreshView(mUserTile, mUserState);
	}

	// Time
	void addTimeTile(QuickSettingsTileView view, RefreshCallback cb) {
		mTimeTile = view;
		mTimeCallback = cb;
		mTimeCallback.refreshView(view, mTimeState);
	}

	// Battery
	void addBatteryTile(QuickSettingsTileView view, RefreshCallback cb) {
		mBatteryTile = view;
		mBatteryCallback = cb;
		mBatteryCallback.refreshView(mBatteryTile, mBatteryState);
	}

	// BatteryController callback
	@Override
	public void onBatteryLevelChanged(int level, boolean pluggedIn) {
		mBatteryState.batteryLevel = level;
		mBatteryState.pluggedIn = pluggedIn;
		mBatteryCallback.refreshView(mBatteryTile, mBatteryState);
	}

	void refreshBatteryTile() {
		mBatteryCallback.refreshView(mBatteryTile, mBatteryState);
	}

	// Brightness
	void addBrightnessTile(QuickSettingsTileView view, RefreshCallback cb) {
		mBrightnessTile = view;
		mBrightnessCallback = cb;
		onBrightnessLevelChanged();
	}

	@Override
	public void onBrightnessLevelChanged() {
		Resources r = mContext.getResources();
		int mode = Settings.System.getIntForUser(mContext.getContentResolver(),
				Settings.System.SCREEN_BRIGHTNESS_MODE,
				Settings.System.SCREEN_BRIGHTNESS_MODE_MANUAL,
				mUserTracker.getCurrentUserId());
		mBrightnessState.autoBrightness = (mode == Settings.System.SCREEN_BRIGHTNESS_MODE_AUTOMATIC);
		mBrightnessState.iconId = mBrightnessState.autoBrightness ? R.drawable.ic_qs_brightness_auto_on
				: R.drawable.ic_qs_brightness_auto_off;
		mBrightnessState.label = r
				.getString(R.string.quick_settings_brightness_label);
		mBrightnessCallback.refreshView(mBrightnessTile, mBrightnessState);
	}

	void refreshBrightnessTile() {
		onBrightnessLevelChanged();
	}

	// SSL CA Cert warning.
	public void addSslCaCertWarningTile(QuickSettingsTileView view,
			RefreshCallback cb) {
		mSslCaCertWarningTile = view;
		mSslCaCertWarningCallback = cb;
		// Set a sane default while we wait for the AsyncTask to finish (no
		// cert).
		setSslCaCertWarningTileInfo(false, true);
	}

	public void setSslCaCertWarningTileInfo(boolean hasCert, boolean isManaged) {
		Resources r = mContext.getResources();
		mSslCaCertWarningState.enabled = hasCert;
		if (isManaged) {
			mSslCaCertWarningState.iconId = R.drawable.ic_qs_certificate_info;
		} else {
			mSslCaCertWarningState.iconId = android.R.drawable.stat_notify_error;
		}
		mSslCaCertWarningState.label = r
				.getString(R.string.ssl_ca_cert_warning);
		mSslCaCertWarningCallback.refreshView(mSslCaCertWarningTile,
				mSslCaCertWarningState);
	}
>>>>>>> ca96f330
}<|MERGE_RESOLUTION|>--- conflicted
+++ resolved
@@ -26,11 +26,8 @@
 import android.content.res.Resources;
 import android.database.ContentObserver;
 import android.graphics.drawable.Drawable;
-<<<<<<< HEAD
 import android.media.MediaRouter;
 import android.media.MediaRouter.RouteInfo;
-=======
->>>>>>> ca96f330
 import android.net.ConnectivityManager;
 import android.os.Handler;
 import android.os.UserHandle;
@@ -52,13 +49,9 @@
 
 import java.util.List;
 
-<<<<<<< HEAD
-class QuickSettingsModel implements BluetoothStateChangeCallback,
-        NetworkSignalChangedCallback,
-        BatteryStateChangeCallback,
-        BrightnessStateChangeCallback,
-        RotationLockControllerCallback,
-        LocationSettingsChangeCallback {
+class QuickSettingsModel implements BatteryStateChangeCallback, BrightnessStateChangeCallback
+		 {
+
     // Sett InputMethoManagerService
     private static final String TAG_TRY_SUPPRESSING_IME_SWITCHER = "TrySuppressingImeSwitcher";
 
@@ -127,53 +120,6 @@
         public BasicRefreshCallback setShowWhenEnabled(boolean swe) {
             mShowWhenEnabled = swe;
             return this;
-        }
-    }
-
-    /** Broadcast receive to determine if there is an alarm set. */
-    private BroadcastReceiver mAlarmIntentReceiver = new BroadcastReceiver() {
-        @Override
-        public void onReceive(Context context, Intent intent) {
-            String action = intent.getAction();
-            if (action.equals(Intent.ACTION_ALARM_CHANGED)) {
-                onAlarmChanged(intent);
-                onNextAlarmChanged();
-            }
-        }
-    };
-
-    /** ContentObserver to determine the next alarm */
-    private class NextAlarmObserver extends ContentObserver {
-        public NextAlarmObserver(Handler handler) {
-            super(handler);
-        }
-
-        @Override public void onChange(boolean selfChange) {
-            onNextAlarmChanged();
-        }
-
-        public void startObserving() {
-            final ContentResolver cr = mContext.getContentResolver();
-            cr.registerContentObserver(
-                    Settings.System.getUriFor(Settings.System.NEXT_ALARM_FORMATTED), false, this,
-                    UserHandle.USER_ALL);
-        }
-    }
-
-    /** ContentObserver to watch adb */
-    private class BugreportObserver extends ContentObserver {
-        public BugreportObserver(Handler handler) {
-            super(handler);
-        }
-
-        @Override public void onChange(boolean selfChange) {
-            onBugreportChanged();
-        }
-
-        public void startObserving() {
-            final ContentResolver cr = mContext.getContentResolver();
-            cr.registerContentObserver(
-                    Settings.Global.getUriFor(Settings.Global.BUGREPORT_IN_POWER_MENU), false, this);
         }
     }
 
@@ -200,41 +146,10 @@
         }
     }
 
-    /** Callback for changes to remote display routes. */
-    private class RemoteDisplayRouteCallback extends MediaRouter.SimpleCallback {
-        @Override
-        public void onRouteAdded(MediaRouter router, RouteInfo route) {
-            updateRemoteDisplays();
-        }
-        @Override
-        public void onRouteChanged(MediaRouter router, RouteInfo route) {
-            updateRemoteDisplays();
-        }
-        @Override
-        public void onRouteRemoved(MediaRouter router, RouteInfo route) {
-            updateRemoteDisplays();
-        }
-        @Override
-        public void onRouteSelected(MediaRouter router, int type, RouteInfo route) {
-            updateRemoteDisplays();
-        }
-        @Override
-        public void onRouteUnselected(MediaRouter router, int type, RouteInfo route) {
-            updateRemoteDisplays();
-        }
-    }
-
     private final Context mContext;
     private final Handler mHandler;
     private final CurrentUserTracker mUserTracker;
-    private final NextAlarmObserver mNextAlarmObserver;
-    private final BugreportObserver mBugreportObserver;
     private final BrightnessObserver mBrightnessObserver;
-
-    private final MediaRouter mMediaRouter;
-    private final RemoteDisplayRouteCallback mRemoteDisplayRouteCallback;
-
-    private final boolean mHasMobileData;
 
     private QuickSettingsTileView mUserTile;
     private RefreshCallback mUserCallback;
@@ -244,54 +159,14 @@
     private RefreshCallback mTimeCallback;
     private State mTimeState = new State();
 
-    private QuickSettingsTileView mAlarmTile;
-    private RefreshCallback mAlarmCallback;
-    private State mAlarmState = new State();
-
-    private QuickSettingsTileView mAirplaneModeTile;
-    private RefreshCallback mAirplaneModeCallback;
-    private State mAirplaneModeState = new State();
-
-    private QuickSettingsTileView mWifiTile;
-    private RefreshCallback mWifiCallback;
-    private WifiState mWifiState = new WifiState();
-
-    private QuickSettingsTileView mRemoteDisplayTile;
-    private RefreshCallback mRemoteDisplayCallback;
-    private State mRemoteDisplayState = new State();
-
-    private QuickSettingsTileView mRSSITile;
-    private RefreshCallback mRSSICallback;
-    private RSSIState mRSSIState = new RSSIState();
-
-    private QuickSettingsTileView mBluetoothTile;
-    private RefreshCallback mBluetoothCallback;
-    private BluetoothState mBluetoothState = new BluetoothState();
-
     private QuickSettingsTileView mBatteryTile;
     private RefreshCallback mBatteryCallback;
     private BatteryState mBatteryState = new BatteryState();
 
-    private QuickSettingsTileView mLocationTile;
-    private RefreshCallback mLocationCallback;
-    private State mLocationState = new State();
-
-    private QuickSettingsTileView mImeTile;
-    private RefreshCallback mImeCallback = null;
-    private State mImeState = new State();
-
-    private QuickSettingsTileView mRotationLockTile;
-    private RefreshCallback mRotationLockCallback;
-    private RotationLockState mRotationLockState = new RotationLockState();
-
     private QuickSettingsTileView mBrightnessTile;
     private RefreshCallback mBrightnessCallback;
     private BrightnessState mBrightnessState = new BrightnessState();
 
-    private QuickSettingsTileView mBugreportTile;
-    private RefreshCallback mBugreportCallback;
-    private State mBugreportState = new State();
-
     private QuickSettingsTileView mSettingsTile;
     private RefreshCallback mSettingsCallback;
     private State mSettingsState = new State();
@@ -299,53 +174,28 @@
     private QuickSettingsTileView mSslCaCertWarningTile;
     private RefreshCallback mSslCaCertWarningCallback;
     private State mSslCaCertWarningState = new State();
-
-    private RotationLockController mRotationLockController;
 
     public QuickSettingsModel(Context context) {
         mContext = context;
         mHandler = new Handler();
         mUserTracker = new CurrentUserTracker(mContext) {
-            @Override
             public void onUserSwitched(int newUserId) {
                 mBrightnessObserver.startObserving();
-                refreshRotationLockTile();
                 onBrightnessLevelChanged();
-                onNextAlarmChanged();
-                onBugreportChanged();
-                rebindMediaRouterAsCurrentUser();
             }
         };
 
-        mNextAlarmObserver = new NextAlarmObserver(mHandler);
-        mNextAlarmObserver.startObserving();
-        mBugreportObserver = new BugreportObserver(mHandler);
-        mBugreportObserver.startObserving();
         mBrightnessObserver = new BrightnessObserver(mHandler);
         mBrightnessObserver.startObserving();
 
-        mMediaRouter = (MediaRouter)context.getSystemService(Context.MEDIA_ROUTER_SERVICE);
-        rebindMediaRouterAsCurrentUser();
-
-        mRemoteDisplayRouteCallback = new RemoteDisplayRouteCallback();
-
         ConnectivityManager cm = (ConnectivityManager)
                 context.getSystemService(Context.CONNECTIVITY_SERVICE);
-        mHasMobileData = cm.isNetworkSupported(ConnectivityManager.TYPE_MOBILE);
-
-        IntentFilter alarmIntentFilter = new IntentFilter();
-        alarmIntentFilter.addAction(Intent.ACTION_ALARM_CHANGED);
-        context.registerReceiver(mAlarmIntentReceiver, alarmIntentFilter);
-    }
+	}
 
     void updateResources() {
         refreshSettingsTile();
         refreshBatteryTile();
-        refreshBluetoothTile();
         refreshBrightnessTile();
-        refreshRotationLockTile();
-        refreshRssiTile();
-        refreshLocationTile();
     }
 
     // Settings
@@ -372,227 +222,16 @@
         mUserCallback.refreshView(mUserTile, mUserState);
     }
 
-    // Time
-    void addTimeTile(QuickSettingsTileView view, RefreshCallback cb) {
-        mTimeTile = view;
-        mTimeCallback = cb;
-        mTimeCallback.refreshView(view, mTimeState);
-    }
-
-    // Alarm
-    void addAlarmTile(QuickSettingsTileView view, RefreshCallback cb) {
-        mAlarmTile = view;
-        mAlarmCallback = cb;
-        mAlarmCallback.refreshView(view, mAlarmState);
-    }
-    void onAlarmChanged(Intent intent) {
-        mAlarmState.enabled = intent.getBooleanExtra("alarmSet", false);
-        mAlarmCallback.refreshView(mAlarmTile, mAlarmState);
-    }
-    void onNextAlarmChanged() {
-        final String alarmText = Settings.System.getStringForUser(mContext.getContentResolver(),
-                Settings.System.NEXT_ALARM_FORMATTED,
-                UserHandle.USER_CURRENT);
-        mAlarmState.label = alarmText;
-
-        // When switching users, this is the only clue we're going to get about whether the
-        // alarm is actually set, since we won't get the ACTION_ALARM_CHANGED broadcast
-        mAlarmState.enabled = ! TextUtils.isEmpty(alarmText);
-
-        mAlarmCallback.refreshView(mAlarmTile, mAlarmState);
-    }
-
-    // Airplane Mode
-    void addAirplaneModeTile(QuickSettingsTileView view, RefreshCallback cb) {
-        mAirplaneModeTile = view;
-        mAirplaneModeTile.setOnClickListener(new View.OnClickListener() {
-            @Override
-            public void onClick(View v) {
-                if (mAirplaneModeState.enabled) {
-                    setAirplaneModeState(false);
-                } else {
-                    setAirplaneModeState(true);
-                }
-            }
-        });
-        mAirplaneModeCallback = cb;
-        int airplaneMode = Settings.Global.getInt(mContext.getContentResolver(),
-                Settings.Global.AIRPLANE_MODE_ON, 0);
-        onAirplaneModeChanged(airplaneMode != 0);
-    }
-    private void setAirplaneModeState(boolean enabled) {
-        // TODO: Sets the view to be "awaiting" if not already awaiting
-
-        // Change the system setting
-        Settings.Global.putInt(mContext.getContentResolver(), Settings.Global.AIRPLANE_MODE_ON,
-                                enabled ? 1 : 0);
-
-        // Post the intent
-        Intent intent = new Intent(Intent.ACTION_AIRPLANE_MODE_CHANGED);
-        intent.putExtra("state", enabled);
-        mContext.sendBroadcast(intent);
-    }
-    // NetworkSignalChanged callback
-    @Override
-    public void onAirplaneModeChanged(boolean enabled) {
-        // TODO: If view is in awaiting state, disable
-        Resources r = mContext.getResources();
-        mAirplaneModeState.enabled = enabled;
-        mAirplaneModeState.iconId = (enabled ?
-                R.drawable.ic_qs_airplane_on :
-                R.drawable.ic_qs_airplane_off);
-        mAirplaneModeState.label = r.getString(R.string.quick_settings_airplane_mode_label);
-        mAirplaneModeCallback.refreshView(mAirplaneModeTile, mAirplaneModeState);
-    }
-
-    // Wifi
-    void addWifiTile(QuickSettingsTileView view, RefreshCallback cb) {
-        mWifiTile = view;
-        mWifiCallback = cb;
-        mWifiCallback.refreshView(mWifiTile, mWifiState);
-    }
-    // Remove the double quotes that the SSID may contain
-    public static String removeDoubleQuotes(String string) {
-        if (string == null) return null;
-        final int length = string.length();
-        if ((length > 1) && (string.charAt(0) == '"') && (string.charAt(length - 1) == '"')) {
-            return string.substring(1, length - 1);
-        }
-        return string;
-    }
-    // Remove the period from the network name
-    public static String removeTrailingPeriod(String string) {
-        if (string == null) return null;
-        final int length = string.length();
-        if (string.endsWith(".")) {
-            return string.substring(0, length - 1);
-        }
-        return string;
-    }
-    // NetworkSignalChanged callback
-    @Override
-    public void onWifiSignalChanged(boolean enabled, int wifiSignalIconId,
-            boolean activityIn, boolean activityOut,
-            String wifiSignalContentDescription, String enabledDesc) {
-        // TODO: If view is in awaiting state, disable
-        Resources r = mContext.getResources();
-
-        boolean wifiConnected = enabled && (wifiSignalIconId > 0) && (enabledDesc != null);
-        boolean wifiNotConnected = (wifiSignalIconId > 0) && (enabledDesc == null);
-        mWifiState.enabled = enabled;
-        mWifiState.connected = wifiConnected;
-        mWifiState.activityIn = enabled && activityIn;
-        mWifiState.activityOut = enabled && activityOut;
-        if (wifiConnected) {
-            mWifiState.iconId = wifiSignalIconId;
-            mWifiState.label = removeDoubleQuotes(enabledDesc);
-            mWifiState.signalContentDescription = wifiSignalContentDescription;
-        } else if (wifiNotConnected) {
-            mWifiState.iconId = R.drawable.ic_qs_wifi_0;
-            mWifiState.label = r.getString(R.string.quick_settings_wifi_label);
-            mWifiState.signalContentDescription = r.getString(R.string.accessibility_no_wifi);
-        } else {
-            mWifiState.iconId = R.drawable.ic_qs_wifi_no_network;
-            mWifiState.label = r.getString(R.string.quick_settings_wifi_off_label);
-            mWifiState.signalContentDescription = r.getString(R.string.accessibility_wifi_off);
-        }
-        mWifiCallback.refreshView(mWifiTile, mWifiState);
-    }
-
-    boolean deviceHasMobileData() {
-        return mHasMobileData;
-    }
-
-    // RSSI
-    void addRSSITile(QuickSettingsTileView view, RefreshCallback cb) {
-        mRSSITile = view;
-        mRSSICallback = cb;
-        mRSSICallback.refreshView(mRSSITile, mRSSIState);
-    }
-    // NetworkSignalChanged callback
-    @Override
-    public void onMobileDataSignalChanged(
-            boolean enabled, int mobileSignalIconId, String signalContentDescription,
-            int dataTypeIconId, boolean activityIn, boolean activityOut,
-            String dataContentDescription,String enabledDesc) {
-        if (deviceHasMobileData()) {
-            // TODO: If view is in awaiting state, disable
-            Resources r = mContext.getResources();
-            mRSSIState.signalIconId = enabled && (mobileSignalIconId > 0)
-                    ? mobileSignalIconId
-                    : R.drawable.ic_qs_signal_no_signal;
-            mRSSIState.signalContentDescription = enabled && (mobileSignalIconId > 0)
-                    ? signalContentDescription
-                    : r.getString(R.string.accessibility_no_signal);
-            mRSSIState.dataTypeIconId = enabled && (dataTypeIconId > 0) && !mWifiState.enabled
-                    ? dataTypeIconId
-                    : 0;
-            mRSSIState.activityIn = enabled && activityIn;
-            mRSSIState.activityOut = enabled && activityOut;
-            mRSSIState.dataContentDescription = enabled && (dataTypeIconId > 0) && !mWifiState.enabled
-                    ? dataContentDescription
-                    : r.getString(R.string.accessibility_no_data);
-            mRSSIState.label = enabled
-                    ? removeTrailingPeriod(enabledDesc)
-                    : r.getString(R.string.quick_settings_rssi_emergency_only);
-            mRSSICallback.refreshView(mRSSITile, mRSSIState);
-        }
-    }
-
-    void refreshRssiTile() {
-        if (mRSSITile != null) {
-            // We reinflate the original view due to potential styling changes that may have
-            // taken place due to a configuration change.
-            mRSSITile.reinflateContent(LayoutInflater.from(mContext));
-        }
-    }
-
-    // Bluetooth
-    void addBluetoothTile(QuickSettingsTileView view, RefreshCallback cb) {
-        mBluetoothTile = view;
-        mBluetoothCallback = cb;
-
-        final BluetoothAdapter adapter = BluetoothAdapter.getDefaultAdapter();
-        mBluetoothState.enabled = adapter.isEnabled();
-        mBluetoothState.connected =
-                (adapter.getConnectionState() == BluetoothAdapter.STATE_CONNECTED);
-        onBluetoothStateChange(mBluetoothState);
-    }
-    boolean deviceSupportsBluetooth() {
-        return (BluetoothAdapter.getDefaultAdapter() != null);
-    }
-    // BluetoothController callback
-    @Override
-    public void onBluetoothStateChange(boolean on) {
-        mBluetoothState.enabled = on;
-        onBluetoothStateChange(mBluetoothState);
-    }
-    public void onBluetoothStateChange(BluetoothState bluetoothStateIn) {
-        // TODO: If view is in awaiting state, disable
-        Resources r = mContext.getResources();
-        mBluetoothState.enabled = bluetoothStateIn.enabled;
-        mBluetoothState.connected = bluetoothStateIn.connected;
-        if (mBluetoothState.enabled) {
-            if (mBluetoothState.connected) {
-                mBluetoothState.iconId = R.drawable.ic_qs_bluetooth_on;
-                mBluetoothState.stateContentDescription = r.getString(R.string.accessibility_desc_connected);
-            } else {
-                mBluetoothState.iconId = R.drawable.ic_qs_bluetooth_not_connected;
-                mBluetoothState.stateContentDescription = r.getString(R.string.accessibility_desc_on);
-            }
-            mBluetoothState.label = r.getString(R.string.quick_settings_bluetooth_label);
-        } else {
-            mBluetoothState.iconId = R.drawable.ic_qs_bluetooth_off;
-            mBluetoothState.label = r.getString(R.string.quick_settings_bluetooth_off_label);
-            mBluetoothState.stateContentDescription = r.getString(R.string.accessibility_desc_off);
-        }
-        mBluetoothCallback.refreshView(mBluetoothTile, mBluetoothState);
-    }
-    void refreshBluetoothTile() {
-        if (mBluetoothTile != null) {
-            onBluetoothStateChange(mBluetoothState.enabled);
-        }
-    }
+	void refreshUserTile() {
+		mUserCallback.refreshView(mUserTile, mUserState);
+	}
+
+	// Time
+	void addTimeTile(QuickSettingsTileView view, RefreshCallback cb) {
+		mTimeTile = view;
+		mTimeCallback = cb;
+		mTimeCallback.refreshView(view, mTimeState);
+	}
 
     // Battery
     void addBatteryTile(QuickSettingsTileView view, RefreshCallback cb) {
@@ -609,218 +248,6 @@
     }
     void refreshBatteryTile() {
         mBatteryCallback.refreshView(mBatteryTile, mBatteryState);
-    }
-
-    // Location
-    void addLocationTile(QuickSettingsTileView view, RefreshCallback cb) {
-        mLocationTile = view;
-        mLocationCallback = cb;
-        mLocationCallback.refreshView(mLocationTile, mLocationState);
-    }
-
-    void refreshLocationTile() {
-        if (mLocationTile != null) {
-            onLocationSettingsChanged(mLocationState.enabled);
-        }
-    }
-
-    @Override
-    public void onLocationSettingsChanged(boolean locationEnabled) {
-        int textResId = locationEnabled ? R.string.quick_settings_location_label
-                : R.string.quick_settings_location_off_label;
-        String label = mContext.getText(textResId).toString();
-        int locationIconId = locationEnabled
-                ? R.drawable.ic_qs_location_on : R.drawable.ic_qs_location_off;
-        mLocationState.enabled = locationEnabled;
-        mLocationState.label = label;
-        mLocationState.iconId = locationIconId;
-        mLocationCallback.refreshView(mLocationTile, mLocationState);
-    }
-
-    // Bug report
-    void addBugreportTile(QuickSettingsTileView view, RefreshCallback cb) {
-        mBugreportTile = view;
-        mBugreportCallback = cb;
-        onBugreportChanged();
-    }
-    // SettingsObserver callback
-    public void onBugreportChanged() {
-        final ContentResolver cr = mContext.getContentResolver();
-        boolean enabled = false;
-        try {
-            enabled = (Settings.Global.getInt(cr, Settings.Global.BUGREPORT_IN_POWER_MENU) != 0);
-        } catch (SettingNotFoundException e) {
-        }
-
-        mBugreportState.enabled = enabled && mUserTracker.isCurrentUserOwner();
-        mBugreportCallback.refreshView(mBugreportTile, mBugreportState);
-    }
-
-    // Remote Display
-    void addRemoteDisplayTile(QuickSettingsTileView view, RefreshCallback cb) {
-        mRemoteDisplayTile = view;
-        mRemoteDisplayCallback = cb;
-        final int[] count = new int[1];
-        mRemoteDisplayTile.setOnPrepareListener(new QuickSettingsTileView.OnPrepareListener() {
-            @Override
-            public void onPrepare() {
-                mMediaRouter.addCallback(MediaRouter.ROUTE_TYPE_REMOTE_DISPLAY,
-                        mRemoteDisplayRouteCallback,
-                        MediaRouter.CALLBACK_FLAG_REQUEST_DISCOVERY);
-                updateRemoteDisplays();
-            }
-            @Override
-            public void onUnprepare() {
-                mMediaRouter.removeCallback(mRemoteDisplayRouteCallback);
-            }
-        });
-
-        updateRemoteDisplays();
-    }
-
-    private void rebindMediaRouterAsCurrentUser() {
-        mMediaRouter.rebindAsUser(mUserTracker.getCurrentUserId());
-    }
-
-    private void updateRemoteDisplays() {
-        MediaRouter.RouteInfo connectedRoute = mMediaRouter.getSelectedRoute(
-                MediaRouter.ROUTE_TYPE_REMOTE_DISPLAY);
-        boolean enabled = connectedRoute != null
-                && connectedRoute.matchesTypes(MediaRouter.ROUTE_TYPE_REMOTE_DISPLAY);
-        boolean connecting;
-        if (enabled) {
-            connecting = connectedRoute.isConnecting();
-        } else {
-            connectedRoute = null;
-            connecting = false;
-            enabled = mMediaRouter.isRouteAvailable(MediaRouter.ROUTE_TYPE_REMOTE_DISPLAY,
-                    MediaRouter.AVAILABILITY_FLAG_IGNORE_DEFAULT_ROUTE);
-        }
-
-        mRemoteDisplayState.enabled = enabled;
-        if (connectedRoute != null) {
-            mRemoteDisplayState.label = connectedRoute.getName().toString();
-            mRemoteDisplayState.iconId = connecting ?
-                    R.drawable.ic_qs_cast_connecting : R.drawable.ic_qs_cast_connected;
-        } else {
-            mRemoteDisplayState.label = mContext.getString(
-                    R.string.quick_settings_remote_display_no_connection_label);
-            mRemoteDisplayState.iconId = R.drawable.ic_qs_cast_available;
-        }
-        mRemoteDisplayCallback.refreshView(mRemoteDisplayTile, mRemoteDisplayState);
-    }
-
-    // IME
-    void addImeTile(QuickSettingsTileView view, RefreshCallback cb) {
-        mImeTile = view;
-        mImeCallback = cb;
-        mImeCallback.refreshView(mImeTile, mImeState);
-    }
-    /* This implementation is taken from
-       InputMethodManagerService.needsToShowImeSwitchOngoingNotification(). */
-    private boolean needsToShowImeSwitchOngoingNotification(InputMethodManager imm) {
-        List<InputMethodInfo> imis = imm.getEnabledInputMethodList();
-        final int N = imis.size();
-        if (N > 2) return true;
-        if (N < 1) return false;
-        int nonAuxCount = 0;
-        int auxCount = 0;
-        InputMethodSubtype nonAuxSubtype = null;
-        InputMethodSubtype auxSubtype = null;
-        for(int i = 0; i < N; ++i) {
-            final InputMethodInfo imi = imis.get(i);
-            final List<InputMethodSubtype> subtypes = imm.getEnabledInputMethodSubtypeList(imi,
-                    true);
-            final int subtypeCount = subtypes.size();
-            if (subtypeCount == 0) {
-                ++nonAuxCount;
-            } else {
-                for (int j = 0; j < subtypeCount; ++j) {
-                    final InputMethodSubtype subtype = subtypes.get(j);
-                    if (!subtype.isAuxiliary()) {
-                        ++nonAuxCount;
-                        nonAuxSubtype = subtype;
-                    } else {
-                        ++auxCount;
-                        auxSubtype = subtype;
-                    }
-                }
-            }
-        }
-        if (nonAuxCount > 1 || auxCount > 1) {
-            return true;
-        } else if (nonAuxCount == 1 && auxCount == 1) {
-            if (nonAuxSubtype != null && auxSubtype != null
-                    && (nonAuxSubtype.getLocale().equals(auxSubtype.getLocale())
-                            || auxSubtype.overridesImplicitlyEnabledSubtype()
-                            || nonAuxSubtype.overridesImplicitlyEnabledSubtype())
-                    && nonAuxSubtype.containsExtraValueKey(TAG_TRY_SUPPRESSING_IME_SWITCHER)) {
-                return false;
-            }
-            return true;
-        }
-        return false;
-    }
-    void onImeWindowStatusChanged(boolean visible) {
-        InputMethodManager imm =
-                (InputMethodManager) mContext.getSystemService(Context.INPUT_METHOD_SERVICE);
-        List<InputMethodInfo> imis = imm.getInputMethodList();
-
-        mImeState.enabled = (visible && needsToShowImeSwitchOngoingNotification(imm));
-        mImeState.label = getCurrentInputMethodName(mContext, mContext.getContentResolver(),
-                imm, imis, mContext.getPackageManager());
-        if (mImeCallback != null) {
-            mImeCallback.refreshView(mImeTile, mImeState);
-        }
-    }
-    private static String getCurrentInputMethodName(Context context, ContentResolver resolver,
-            InputMethodManager imm, List<InputMethodInfo> imis, PackageManager pm) {
-        if (resolver == null || imis == null) return null;
-        final String currentInputMethodId = Settings.Secure.getString(resolver,
-                Settings.Secure.DEFAULT_INPUT_METHOD);
-        if (TextUtils.isEmpty(currentInputMethodId)) return null;
-        for (InputMethodInfo imi : imis) {
-            if (currentInputMethodId.equals(imi.getId())) {
-                final InputMethodSubtype subtype = imm.getCurrentInputMethodSubtype();
-                final CharSequence summary = subtype != null
-                        ? subtype.getDisplayName(context, imi.getPackageName(),
-                                imi.getServiceInfo().applicationInfo)
-                        : context.getString(R.string.quick_settings_ime_label);
-                return summary.toString();
-            }
-        }
-        return null;
-    }
-
-    // Rotation lock
-    void addRotationLockTile(QuickSettingsTileView view,
-            RotationLockController rotationLockController,
-            RefreshCallback cb) {
-        mRotationLockTile = view;
-        mRotationLockCallback = cb;
-        mRotationLockController = rotationLockController;
-        onRotationLockChanged();
-    }
-    void onRotationLockChanged() {
-        onRotationLockStateChanged(mRotationLockController.isRotationLocked(),
-                mRotationLockController.isRotationLockAffordanceVisible());
-    }
-    @Override
-    public void onRotationLockStateChanged(boolean rotationLocked, boolean affordanceVisible) {
-        mRotationLockState.visible = affordanceVisible;
-        mRotationLockState.enabled = rotationLocked;
-        mRotationLockState.iconId = rotationLocked
-                ? R.drawable.ic_qs_rotation_locked
-                : R.drawable.ic_qs_auto_rotate;
-        mRotationLockState.label = rotationLocked
-                ? mContext.getString(R.string.quick_settings_rotation_locked_label)
-                : mContext.getString(R.string.quick_settings_rotation_unlocked_label);
-        mRotationLockCallback.refreshView(mRotationLockTile, mRotationLockState);
-    }
-    void refreshRotationLockTile() {
-        if (mRotationLockTile != null) {
-            onRotationLockChanged();
-        }
     }
 
     // Brightness
@@ -866,270 +293,4 @@
         mSslCaCertWarningState.label = r.getString(R.string.ssl_ca_cert_warning);
         mSslCaCertWarningCallback.refreshView(mSslCaCertWarningTile, mSslCaCertWarningState);
     }
-=======
-class QuickSettingsModel implements BatteryStateChangeCallback, BrightnessStateChangeCallback
-		 {
-
-	// Sett InputMethoManagerService
-	private static final String TAG_TRY_SUPPRESSING_IME_SWITCHER = "TrySuppressingImeSwitcher";
-
-	/** Represents the state of a given attribute. */
-	static class State {
-		int iconId;
-		String label;
-		boolean enabled = false;
-	}
-
-	static class BatteryState extends State {
-		int batteryLevel;
-		boolean pluggedIn;
-	}
-
-	static class ActivityState extends State {
-		boolean activityIn;
-		boolean activityOut;
-	}
-
-	static class RSSIState extends ActivityState {
-		int signalIconId;
-		String signalContentDescription;
-		int dataTypeIconId;
-		String dataContentDescription;
-	}
-
-	static class WifiState extends ActivityState {
-		String signalContentDescription;
-		boolean connected;
-	}
-
-	static class UserState extends State {
-		Drawable avatar;
-	}
-
-	static class BrightnessState extends State {
-		boolean autoBrightness;
-	}
-
-	public static class BluetoothState extends State {
-		boolean connected = false;
-		String stateContentDescription;
-	}
-
-	/** The callback to update a given tile. */
-	interface RefreshCallback {
-		public void refreshView(QuickSettingsTileView view, State state);
-	}
-
-	public static class BasicRefreshCallback implements RefreshCallback {
-		private final QuickSettingsBasicTile mView;
-		private boolean mShowWhenEnabled;
-
-		public BasicRefreshCallback(QuickSettingsBasicTile v) {
-			mView = v;
-		}
-
-		public void refreshView(QuickSettingsTileView ignored, State state) {
-			if (mShowWhenEnabled) {
-				mView.setVisibility(state.enabled ? View.VISIBLE : View.GONE);
-			}
-			if (state.iconId != 0) {
-				mView.setImageDrawable(null); // needed to flush any cached IDs
-				mView.setImageResource(state.iconId);
-			}
-			if (state.label != null) {
-				mView.setText(state.label);
-			}
-		}
-
-		public BasicRefreshCallback setShowWhenEnabled(boolean swe) {
-			mShowWhenEnabled = swe;
-			return this;
-		}
-	}
-
-	
-	/** ContentObserver to watch brightness **/
-	private class BrightnessObserver extends ContentObserver {
-		public BrightnessObserver(Handler handler) {
-			super(handler);
-		}
-
-		@Override
-		public void onChange(boolean selfChange) {
-			onBrightnessLevelChanged();
-		}
-
-		public void startObserving() {
-			final ContentResolver cr = mContext.getContentResolver();
-			cr.unregisterContentObserver(this);
-			cr.registerContentObserver(Settings.System
-					.getUriFor(Settings.System.SCREEN_BRIGHTNESS_MODE), false,
-					this, mUserTracker.getCurrentUserId());
-			cr.registerContentObserver(Settings.System
-					.getUriFor(Settings.System.SCREEN_BRIGHTNESS), false, this,
-					mUserTracker.getCurrentUserId());
-		}
-	}
-
-	private final Context mContext;
-	private final Handler mHandler;
-	private final CurrentUserTracker mUserTracker;
-	private final BrightnessObserver mBrightnessObserver;
-
-	private QuickSettingsTileView mUserTile;
-	private RefreshCallback mUserCallback;
-	private UserState mUserState = new UserState();
-
-	private QuickSettingsTileView mTimeTile;
-	private RefreshCallback mTimeCallback;
-	private State mTimeState = new State();
-
-	private QuickSettingsTileView mBatteryTile;
-	private RefreshCallback mBatteryCallback;
-	private BatteryState mBatteryState = new BatteryState();
-
-	private QuickSettingsTileView mBrightnessTile;
-	private RefreshCallback mBrightnessCallback;
-	private BrightnessState mBrightnessState = new BrightnessState();
-
-	private QuickSettingsTileView mSettingsTile;
-	private RefreshCallback mSettingsCallback;
-	private State mSettingsState = new State();
-
-	private QuickSettingsTileView mSslCaCertWarningTile;
-	private RefreshCallback mSslCaCertWarningCallback;
-	private State mSslCaCertWarningState = new State();
-
-
-	public QuickSettingsModel(Context context) {
-		mContext = context;
-		mHandler = new Handler();
-		mUserTracker = new CurrentUserTracker(mContext) {
-			public void onUserSwitched(int newUserId) {
-				mBrightnessObserver.startObserving();
-				onBrightnessLevelChanged();
-			}
-		};
-
-		mBrightnessObserver = new BrightnessObserver(mHandler);
-		mBrightnessObserver.startObserving();
-
-		ConnectivityManager cm = (ConnectivityManager) context
-				.getSystemService(Context.CONNECTIVITY_SERVICE);
-
-	}
-
-	void updateResources() {
-		refreshSettingsTile();
-		refreshBatteryTile();
-		refreshBrightnessTile();
-	}
-
-	// Settings
-	void addSettingsTile(QuickSettingsTileView view, RefreshCallback cb) {
-		mSettingsTile = view;
-		mSettingsCallback = cb;
-		refreshSettingsTile();
-	}
-
-	public void refreshSettingsTile() {
-		Resources r = mContext.getResources();
-		mSettingsState.label = r
-				.getString(R.string.quick_settings_settings_label);
-		mSettingsCallback.refreshView(mSettingsTile, mSettingsState);
-	}
-
-	// User
-	void addUserTile(QuickSettingsTileView view, RefreshCallback cb) {
-		mUserTile = view;
-		mUserCallback = cb;
-		mUserCallback.refreshView(mUserTile, mUserState);
-	}
-
-	void setUserTileInfo(String name, Drawable avatar) {
-		mUserState.label = name;
-		mUserState.avatar = avatar;
-		mUserCallback.refreshView(mUserTile, mUserState);
-	}
-
-	void refreshUserTile() {
-		mUserCallback.refreshView(mUserTile, mUserState);
-	}
-
-	// Time
-	void addTimeTile(QuickSettingsTileView view, RefreshCallback cb) {
-		mTimeTile = view;
-		mTimeCallback = cb;
-		mTimeCallback.refreshView(view, mTimeState);
-	}
-
-	// Battery
-	void addBatteryTile(QuickSettingsTileView view, RefreshCallback cb) {
-		mBatteryTile = view;
-		mBatteryCallback = cb;
-		mBatteryCallback.refreshView(mBatteryTile, mBatteryState);
-	}
-
-	// BatteryController callback
-	@Override
-	public void onBatteryLevelChanged(int level, boolean pluggedIn) {
-		mBatteryState.batteryLevel = level;
-		mBatteryState.pluggedIn = pluggedIn;
-		mBatteryCallback.refreshView(mBatteryTile, mBatteryState);
-	}
-
-	void refreshBatteryTile() {
-		mBatteryCallback.refreshView(mBatteryTile, mBatteryState);
-	}
-
-	// Brightness
-	void addBrightnessTile(QuickSettingsTileView view, RefreshCallback cb) {
-		mBrightnessTile = view;
-		mBrightnessCallback = cb;
-		onBrightnessLevelChanged();
-	}
-
-	@Override
-	public void onBrightnessLevelChanged() {
-		Resources r = mContext.getResources();
-		int mode = Settings.System.getIntForUser(mContext.getContentResolver(),
-				Settings.System.SCREEN_BRIGHTNESS_MODE,
-				Settings.System.SCREEN_BRIGHTNESS_MODE_MANUAL,
-				mUserTracker.getCurrentUserId());
-		mBrightnessState.autoBrightness = (mode == Settings.System.SCREEN_BRIGHTNESS_MODE_AUTOMATIC);
-		mBrightnessState.iconId = mBrightnessState.autoBrightness ? R.drawable.ic_qs_brightness_auto_on
-				: R.drawable.ic_qs_brightness_auto_off;
-		mBrightnessState.label = r
-				.getString(R.string.quick_settings_brightness_label);
-		mBrightnessCallback.refreshView(mBrightnessTile, mBrightnessState);
-	}
-
-	void refreshBrightnessTile() {
-		onBrightnessLevelChanged();
-	}
-
-	// SSL CA Cert warning.
-	public void addSslCaCertWarningTile(QuickSettingsTileView view,
-			RefreshCallback cb) {
-		mSslCaCertWarningTile = view;
-		mSslCaCertWarningCallback = cb;
-		// Set a sane default while we wait for the AsyncTask to finish (no
-		// cert).
-		setSslCaCertWarningTileInfo(false, true);
-	}
-
-	public void setSslCaCertWarningTileInfo(boolean hasCert, boolean isManaged) {
-		Resources r = mContext.getResources();
-		mSslCaCertWarningState.enabled = hasCert;
-		if (isManaged) {
-			mSslCaCertWarningState.iconId = R.drawable.ic_qs_certificate_info;
-		} else {
-			mSslCaCertWarningState.iconId = android.R.drawable.stat_notify_error;
-		}
-		mSslCaCertWarningState.label = r
-				.getString(R.string.ssl_ca_cert_warning);
-		mSslCaCertWarningCallback.refreshView(mSslCaCertWarningTile,
-				mSslCaCertWarningState);
-	}
->>>>>>> ca96f330
 }