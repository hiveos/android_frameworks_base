/*
 * Copyright (C) 2012 The Android Open Source Project
 *
 * Licensed under the Apache License, Version 2.0 (the "License");
 * you may not use this file except in compliance with the License.
 * You may obtain a copy of the License at
 *
 *      http://www.apache.org/licenses/LICENSE-2.0
 *
 * Unless required by applicable law or agreed to in writing, software
 * distributed under the License is distributed on an "AS IS" BASIS,
 * WITHOUT WARRANTIES OR CONDITIONS OF ANY KIND, either express or implied.
 * See the License for the specific language governing permissions and
 * limitations under the License.
 */

package com.android.systemui.statusbar.phone;

import android.animation.ValueAnimator;
import android.app.ActivityManagerNative;
import android.app.AlertDialog;
import android.app.Dialog;
import android.app.PendingIntent;
import android.app.admin.DevicePolicyManager;
import android.bluetooth.BluetoothAdapter;
import android.content.BroadcastReceiver;
import android.content.ComponentName;
import android.content.Context;
import android.content.DialogInterface;
import android.content.DialogInterface.OnClickListener;
import android.content.Intent;
import android.content.IntentFilter;
import android.content.pm.PackageManager.NameNotFoundException;
import android.content.pm.UserInfo;
import android.content.res.Resources;
import android.database.Cursor;
import android.graphics.Bitmap;
import android.graphics.BitmapFactory;
import android.graphics.drawable.BitmapDrawable;
import android.graphics.drawable.Drawable;
import android.hardware.display.DisplayManager;
<<<<<<< HEAD
import android.media.MediaRouter;
=======
>>>>>>> ca96f330
import android.net.wifi.WifiManager;
import android.os.AsyncTask;
import android.os.Environment;
import android.os.Handler;
import android.os.RemoteException;
import android.os.UserHandle;
import android.os.UserManager;
import android.provider.AlarmClock;
import android.provider.ContactsContract;
import android.provider.ContactsContract.CommonDataKinds.Phone;
import android.provider.ContactsContract.Profile;
import android.provider.Settings;
import android.security.KeyChain;
import android.util.Log;
import android.util.Pair;
import android.view.LayoutInflater;
import android.view.View;
import android.view.ViewGroup;
import android.view.WindowManager;
import android.view.WindowManagerGlobal;
import android.widget.ImageView;
import android.widget.TextView;
import android.widget.Toast;

import com.android.internal.app.MediaRouteDialogPresenter;
import com.android.systemui.R;
import com.android.systemui.statusbar.phone.QuickSettingsModel.ActivityState;
import com.android.systemui.statusbar.phone.QuickSettingsModel.BluetoothState;
import com.android.systemui.statusbar.phone.QuickSettingsModel.RSSIState;
import com.android.systemui.statusbar.phone.QuickSettingsModel.State;
import com.android.systemui.statusbar.phone.QuickSettingsModel.UserState;
import com.android.systemui.statusbar.phone.QuickSettingsModel.WifiState;
import com.android.systemui.statusbar.policy.BatteryController;
import com.android.systemui.statusbar.policy.BluetoothController;
import com.android.systemui.statusbar.policy.LocationController;
import com.android.systemui.statusbar.policy.NetworkController;
import com.android.systemui.statusbar.policy.RotationLockController;

import java.io.BufferedReader;
import java.io.File;
import java.io.FileReader;
import java.io.IOException;
import java.util.ArrayList;

/**
 *
 */
class QuickSettings {
<<<<<<< HEAD
    static final boolean DEBUG_GONE_TILES = false;
    private static final String TAG = "QuickSettings";
    public static final boolean SHOW_IME_TILE = false;

    public static final boolean LONG_PRESS_TOGGLES = true;

    private Context mContext;
    private PanelBar mBar;
    private QuickSettingsModel mModel;
    private ViewGroup mContainerView;

    private DevicePolicyManager mDevicePolicyManager;
    private PhoneStatusBar mStatusBarService;
    private BluetoothState mBluetoothState;
    private BluetoothAdapter mBluetoothAdapter;
    private WifiManager mWifiManager;

    private BluetoothController mBluetoothController;
    private RotationLockController mRotationLockController;
    private LocationController mLocationController;

    private AsyncTask<Void, Void, Pair<String, Drawable>> mUserInfoTask;
    private AsyncTask<Void, Void, Pair<Boolean, Boolean>> mQueryCertTask;

    boolean mTilesSetUp = false;
    boolean mUseDefaultAvatar = false;

    private Handler mHandler;

    // The set of QuickSettingsTiles that have dynamic spans (and need to be updated on
    // configuration change)
    private final ArrayList<QuickSettingsTileView> mDynamicSpannedTiles =
            new ArrayList<QuickSettingsTileView>();

    public QuickSettings(Context context, QuickSettingsContainerView container) {
        mDevicePolicyManager
            = (DevicePolicyManager) context.getSystemService(Context.DEVICE_POLICY_SERVICE);
        mContext = context;
        mContainerView = container;
        mModel = new QuickSettingsModel(context);
        mBluetoothState = new QuickSettingsModel.BluetoothState();
        mBluetoothAdapter = BluetoothAdapter.getDefaultAdapter();
        mWifiManager = (WifiManager) context.getSystemService(Context.WIFI_SERVICE);

        mHandler = new Handler();

        IntentFilter filter = new IntentFilter();
        filter.addAction(DisplayManager.ACTION_WIFI_DISPLAY_STATUS_CHANGED);
        filter.addAction(BluetoothAdapter.ACTION_CONNECTION_STATE_CHANGED);
        filter.addAction(BluetoothAdapter.ACTION_STATE_CHANGED);
        filter.addAction(Intent.ACTION_USER_SWITCHED);
        filter.addAction(Intent.ACTION_CONFIGURATION_CHANGED);
        filter.addAction(KeyChain.ACTION_STORAGE_CHANGED);
        mContext.registerReceiver(mReceiver, filter);

        IntentFilter profileFilter = new IntentFilter();
        profileFilter.addAction(ContactsContract.Intents.ACTION_PROFILE_CHANGED);
        profileFilter.addAction(Intent.ACTION_USER_INFO_CHANGED);
        mContext.registerReceiverAsUser(mProfileReceiver, UserHandle.ALL, profileFilter,
                null, null);
    }

    void setBar(PanelBar bar) {
        mBar = bar;
    }

    public void setService(PhoneStatusBar phoneStatusBar) {
        mStatusBarService = phoneStatusBar;
    }

    public PhoneStatusBar getService() {
        return mStatusBarService;
    }

    public void setImeWindowStatus(boolean visible) {
        mModel.onImeWindowStatusChanged(visible);
    }

    void setup(NetworkController networkController, BluetoothController bluetoothController,
            BatteryController batteryController, LocationController locationController,
            RotationLockController rotationLockController) {
        mBluetoothController = bluetoothController;
        mRotationLockController = rotationLockController;
        mLocationController = locationController;

        setupQuickSettings();
        updateResources();
        applyLocationEnabledStatus();

        networkController.addNetworkSignalChangedCallback(mModel);
        bluetoothController.addStateChangedCallback(mModel);
        batteryController.addStateChangedCallback(mModel);
        locationController.addSettingsChangedCallback(mModel);
        rotationLockController.addRotationLockControllerCallback(mModel);
    }

    private void queryForSslCaCerts() {
        mQueryCertTask = new AsyncTask<Void, Void, Pair<Boolean, Boolean>>() {
            @Override
            protected Pair<Boolean, Boolean> doInBackground(Void... params) {
                boolean hasCert = DevicePolicyManager.hasAnyCaCertsInstalled();
                boolean isManaged = mDevicePolicyManager.getDeviceOwner() != null;

                return Pair.create(hasCert, isManaged);
            }
            @Override
            protected void onPostExecute(Pair<Boolean, Boolean> result) {
                super.onPostExecute(result);
                boolean hasCert = result.first;
                boolean isManaged = result.second;
                mModel.setSslCaCertWarningTileInfo(hasCert, isManaged);
            }
        };
        mQueryCertTask.execute();
    }

    private void queryForUserInformation() {
        Context currentUserContext = null;
        UserInfo userInfo = null;
        try {
            userInfo = ActivityManagerNative.getDefault().getCurrentUser();
            currentUserContext = mContext.createPackageContextAsUser("android", 0,
                    new UserHandle(userInfo.id));
        } catch (NameNotFoundException e) {
            Log.e(TAG, "Couldn't create user context", e);
            throw new RuntimeException(e);
        } catch (RemoteException e) {
            Log.e(TAG, "Couldn't get user info", e);
        }
        final int userId = userInfo.id;
        final String userName = userInfo.name;

        final Context context = currentUserContext;
        mUserInfoTask = new AsyncTask<Void, Void, Pair<String, Drawable>>() {
            @Override
            protected Pair<String, Drawable> doInBackground(Void... params) {
                final UserManager um = UserManager.get(mContext);

                // Fall back to the UserManager nickname if we can't read the name from the local
                // profile below.
                String name = userName;
                Drawable avatar = null;
                Bitmap rawAvatar = um.getUserIcon(userId);
                if (rawAvatar != null) {
                    avatar = new BitmapDrawable(mContext.getResources(), rawAvatar);
                } else {
                    avatar = mContext.getResources().getDrawable(R.drawable.ic_qs_default_user);
                    mUseDefaultAvatar = true;
                }

                // If it's a single-user device, get the profile name, since the nickname is not
                // usually valid
                if (um.getUsers().size() <= 1) {
                    // Try and read the display name from the local profile
                    final Cursor cursor = context.getContentResolver().query(
                            Profile.CONTENT_URI, new String[] {Phone._ID, Phone.DISPLAY_NAME},
                            null, null, null);
                    if (cursor != null) {
                        try {
                            if (cursor.moveToFirst()) {
                                name = cursor.getString(cursor.getColumnIndex(Phone.DISPLAY_NAME));
                            }
                        } finally {
                            cursor.close();
                        }
                    }
                }
                return new Pair<String, Drawable>(name, avatar);
            }

            @Override
            protected void onPostExecute(Pair<String, Drawable> result) {
                super.onPostExecute(result);
                mModel.setUserTileInfo(result.first, result.second);
                mUserInfoTask = null;
            }
        };
        mUserInfoTask.execute();
    }

    private void setupQuickSettings() {
        // Setup the tiles that we are going to be showing (including the temporary ones)
        LayoutInflater inflater = LayoutInflater.from(mContext);

        addUserTiles(mContainerView, inflater);
        addSystemTiles(mContainerView, inflater);
        addTemporaryTiles(mContainerView, inflater);

        queryForUserInformation();
        queryForSslCaCerts();
        mTilesSetUp = true;
    }

    private void startSettingsActivity(String action) {
        Intent intent = new Intent(action);
        startSettingsActivity(intent);
    }

    private void startSettingsActivity(Intent intent) {
        startSettingsActivity(intent, true);
    }

    private void collapsePanels() {
        getService().animateCollapsePanels();
    }

    private void startSettingsActivity(Intent intent, boolean onlyProvisioned) {
        if (onlyProvisioned && !getService().isDeviceProvisioned()) return;
        try {
            // Dismiss the lock screen when Settings starts.
            ActivityManagerNative.getDefault().dismissKeyguardOnNextActivity();
        } catch (RemoteException e) {
        }
        intent.setFlags(Intent.FLAG_ACTIVITY_NEW_TASK | Intent.FLAG_ACTIVITY_CLEAR_TOP);
        mContext.startActivityAsUser(intent, new UserHandle(UserHandle.USER_CURRENT));
        collapsePanels();
    }

    private void addUserTiles(ViewGroup parent, LayoutInflater inflater) {
        QuickSettingsTileView userTile = (QuickSettingsTileView)
                inflater.inflate(R.layout.quick_settings_tile, parent, false);
        userTile.setContent(R.layout.quick_settings_tile_user, inflater);
        userTile.setOnClickListener(new View.OnClickListener() {
            @Override
            public void onClick(View v) {
                collapsePanels();
                final UserManager um = UserManager.get(mContext);
                if (um.getUsers(true).size() > 1) {
                    // Since keyguard and systemui were merged into the same process to save
                    // memory, they share the same Looper and graphics context.  As a result,
                    // there's no way to allow concurrent animation while keyguard inflates.
                    // The workaround is to add a slight delay to allow the animation to finish.
                    mHandler.postDelayed(new Runnable() {
                        public void run() {
                            try {
                                WindowManagerGlobal.getWindowManagerService().lockNow(null);
                            } catch (RemoteException e) {
                                Log.e(TAG, "Couldn't show user switcher", e);
                            }
                        }
                    }, 400); // TODO: ideally this would be tied to the collapse of the panel
                } else {
                    Intent intent = ContactsContract.QuickContact.composeQuickContactsIntent(
                            mContext, v, ContactsContract.Profile.CONTENT_URI,
                            ContactsContract.QuickContact.MODE_LARGE, null);
                    mContext.startActivityAsUser(intent, new UserHandle(UserHandle.USER_CURRENT));
                }
            }
        });
        mModel.addUserTile(userTile, new QuickSettingsModel.RefreshCallback() {
            @Override
            public void refreshView(QuickSettingsTileView view, State state) {
                UserState us = (UserState) state;
                ImageView iv = (ImageView) view.findViewById(R.id.user_imageview);
                TextView tv = (TextView) view.findViewById(R.id.user_textview);
                tv.setText(state.label);
                iv.setImageDrawable(us.avatar);
                view.setContentDescription(mContext.getString(
                        R.string.accessibility_quick_settings_user, state.label));
            }
        });
        parent.addView(userTile);
        mDynamicSpannedTiles.add(userTile);

        // Brightness
        final QuickSettingsBasicTile brightnessTile
                = new QuickSettingsBasicTile(mContext);
        brightnessTile.setImageResource(R.drawable.ic_qs_brightness_auto_off);
        brightnessTile.setOnClickListener(new View.OnClickListener() {
            @Override
            public void onClick(View v) {
                collapsePanels();
                showBrightnessDialog();
            }
        });
        mModel.addBrightnessTile(brightnessTile,
                new QuickSettingsModel.BasicRefreshCallback(brightnessTile));
        parent.addView(brightnessTile);
        mDynamicSpannedTiles.add(brightnessTile);

        // Settings tile
        final QuickSettingsBasicTile settingsTile = new QuickSettingsBasicTile(mContext);
        settingsTile.setImageResource(R.drawable.ic_qs_settings);
        settingsTile.setOnClickListener(new View.OnClickListener() {
            @Override
            public void onClick(View v) {
                startSettingsActivity(android.provider.Settings.ACTION_SETTINGS);
            }
        });
        mModel.addSettingsTile(settingsTile,
                new QuickSettingsModel.BasicRefreshCallback(settingsTile));
        parent.addView(settingsTile);
        mDynamicSpannedTiles.add(settingsTile);
    }

    private void addSystemTiles(ViewGroup parent, LayoutInflater inflater) {
        // Wi-fi
        final QuickSettingsTileView wifiTile = (QuickSettingsTileView)
                inflater.inflate(R.layout.quick_settings_tile, parent, false);
        wifiTile.setContent(R.layout.quick_settings_tile_wifi, inflater);
        wifiTile.setOnClickListener(new View.OnClickListener() {
            @Override
            public void onClick(View v) {
                startSettingsActivity(android.provider.Settings.ACTION_WIFI_SETTINGS);
            }
        });
        if (LONG_PRESS_TOGGLES) {
            wifiTile.setOnLongClickListener(new View.OnLongClickListener() {
                @Override
                public boolean onLongClick(View v) {
                    final boolean enable =
                            (mWifiManager.getWifiState() != WifiManager.WIFI_STATE_ENABLED);
                    new AsyncTask<Void, Void, Void>() {
                        @Override
                        protected Void doInBackground(Void... args) {
                            // Disable tethering if enabling Wifi
                            final int wifiApState = mWifiManager.getWifiApState();
                            if (enable && ((wifiApState == WifiManager.WIFI_AP_STATE_ENABLING) ||
                                           (wifiApState == WifiManager.WIFI_AP_STATE_ENABLED))) {
                                mWifiManager.setWifiApEnabled(null, false);
                            }

                            mWifiManager.setWifiEnabled(enable);
                            return null;
                        }
                    }.execute();
                    wifiTile.setPressed(false);
                    return true;
                }} );
        }
        mModel.addWifiTile(wifiTile, new NetworkActivityCallback() {
            @Override
            public void refreshView(QuickSettingsTileView view, State state) {
                WifiState wifiState = (WifiState) state;
                ImageView iv = (ImageView) view.findViewById(R.id.image);
                iv.setImageResource(wifiState.iconId);
                setActivity(view, wifiState);
                TextView tv = (TextView) view.findViewById(R.id.text);
                tv.setText(wifiState.label);
                wifiTile.setContentDescription(mContext.getString(
                        R.string.accessibility_quick_settings_wifi,
                        wifiState.signalContentDescription,
                        (wifiState.connected) ? wifiState.label : ""));
            }
        });
        parent.addView(wifiTile);

        if (mModel.deviceHasMobileData()) {
            // RSSI
            QuickSettingsTileView rssiTile = (QuickSettingsTileView)
                    inflater.inflate(R.layout.quick_settings_tile, parent, false);
            rssiTile.setContent(R.layout.quick_settings_tile_rssi, inflater);
            rssiTile.setOnClickListener(new View.OnClickListener() {
                @Override
                public void onClick(View v) {
                    Intent intent = new Intent();
                    intent.setComponent(new ComponentName(
                            "com.android.settings",
                            "com.android.settings.Settings$DataUsageSummaryActivity"));
                    startSettingsActivity(intent);
                }
            });
            mModel.addRSSITile(rssiTile, new NetworkActivityCallback() {
                @Override
                public void refreshView(QuickSettingsTileView view, State state) {
                    RSSIState rssiState = (RSSIState) state;
                    ImageView iv = (ImageView) view.findViewById(R.id.rssi_image);
                    ImageView iov = (ImageView) view.findViewById(R.id.rssi_overlay_image);
                    TextView tv = (TextView) view.findViewById(R.id.rssi_textview);
                    // Force refresh
                    iv.setImageDrawable(null);
                    iv.setImageResource(rssiState.signalIconId);

                    if (rssiState.dataTypeIconId > 0) {
                        iov.setImageResource(rssiState.dataTypeIconId);
                    } else {
                        iov.setImageDrawable(null);
                    }
                    setActivity(view, rssiState);

                    tv.setText(state.label);
                    view.setContentDescription(mContext.getResources().getString(
                            R.string.accessibility_quick_settings_mobile,
                            rssiState.signalContentDescription, rssiState.dataContentDescription,
                            state.label));
                }
            });
            parent.addView(rssiTile);
        }

        // Rotation Lock
        if (mContext.getResources().getBoolean(R.bool.quick_settings_show_rotation_lock)
                || DEBUG_GONE_TILES) {
            final QuickSettingsBasicTile rotationLockTile
                    = new QuickSettingsBasicTile(mContext);
            rotationLockTile.setOnClickListener(new View.OnClickListener() {
                @Override
                public void onClick(View view) {
                    final boolean locked = mRotationLockController.isRotationLocked();
                    mRotationLockController.setRotationLocked(!locked);
                }
            });
            mModel.addRotationLockTile(rotationLockTile, mRotationLockController,
                    new QuickSettingsModel.RefreshCallback() {
                        @Override
                        public void refreshView(QuickSettingsTileView view, State state) {
                            QuickSettingsModel.RotationLockState rotationLockState =
                                    (QuickSettingsModel.RotationLockState) state;
                            view.setVisibility(rotationLockState.visible
                                    ? View.VISIBLE : View.GONE);
                            if (state.iconId != 0) {
                                // needed to flush any cached IDs
                                rotationLockTile.setImageDrawable(null);
                                rotationLockTile.setImageResource(state.iconId);
                            }
                            if (state.label != null) {
                                rotationLockTile.setText(state.label);
                            }
                        }
                    });
            parent.addView(rotationLockTile);
        }

        // Battery
        final QuickSettingsTileView batteryTile = (QuickSettingsTileView)
                inflater.inflate(R.layout.quick_settings_tile, parent, false);
        batteryTile.setContent(R.layout.quick_settings_tile_battery, inflater);
        batteryTile.setOnClickListener(new View.OnClickListener() {
            @Override
            public void onClick(View v) {
                startSettingsActivity(Intent.ACTION_POWER_USAGE_SUMMARY);
            }
        });
        mModel.addBatteryTile(batteryTile, new QuickSettingsModel.RefreshCallback() {
            @Override
            public void refreshView(QuickSettingsTileView unused, State state) {
                QuickSettingsModel.BatteryState batteryState =
                        (QuickSettingsModel.BatteryState) state;
                String t;
                if (batteryState.batteryLevel == 100) {
                    t = mContext.getString(R.string.quick_settings_battery_charged_label);
                } else {
                    t = batteryState.pluggedIn
                        ? mContext.getString(R.string.quick_settings_battery_charging_label,
                                batteryState.batteryLevel)
                        : mContext.getString(R.string.status_bar_settings_battery_meter_format,
                                batteryState.batteryLevel);
                }
                ((TextView)batteryTile.findViewById(R.id.text)).setText(t);
                batteryTile.setContentDescription(
                        mContext.getString(R.string.accessibility_quick_settings_battery, t));
            }
        });
        parent.addView(batteryTile);

        // Airplane Mode
        final QuickSettingsBasicTile airplaneTile
                = new QuickSettingsBasicTile(mContext);
        mModel.addAirplaneModeTile(airplaneTile, new QuickSettingsModel.RefreshCallback() {
            @Override
            public void refreshView(QuickSettingsTileView unused, State state) {
                airplaneTile.setImageResource(state.iconId);

                String airplaneState = mContext.getString(
                        (state.enabled) ? R.string.accessibility_desc_on
                                : R.string.accessibility_desc_off);
                airplaneTile.setContentDescription(
                        mContext.getString(R.string.accessibility_quick_settings_airplane, airplaneState));
                airplaneTile.setText(state.label);
            }
        });
        parent.addView(airplaneTile);

        // Bluetooth
        if (mModel.deviceSupportsBluetooth()
                || DEBUG_GONE_TILES) {
            final QuickSettingsBasicTile bluetoothTile
                    = new QuickSettingsBasicTile(mContext);
            bluetoothTile.setOnClickListener(new View.OnClickListener() {
                @Override
                public void onClick(View v) {
                    startSettingsActivity(android.provider.Settings.ACTION_BLUETOOTH_SETTINGS);
                }
            });
            if (LONG_PRESS_TOGGLES) {
                bluetoothTile.setOnLongClickListener(new View.OnLongClickListener() {
                    @Override
                    public boolean onLongClick(View v) {
                        if (mBluetoothAdapter.isEnabled()) {
                            mBluetoothAdapter.disable();
                        } else {
                            mBluetoothAdapter.enable();
                        }
                        bluetoothTile.setPressed(false);
                        return true;
                    }});
            }
            mModel.addBluetoothTile(bluetoothTile, new QuickSettingsModel.RefreshCallback() {
                @Override
                public void refreshView(QuickSettingsTileView unused, State state) {
                    BluetoothState bluetoothState = (BluetoothState) state;
                    bluetoothTile.setImageResource(state.iconId);

                    /*
                    Resources r = mContext.getResources();
                    //TODO: Show connected bluetooth device label
                    Set<BluetoothDevice> btDevices =
                            mBluetoothController.getBondedBluetoothDevices();
                    if (btDevices.size() == 1) {
                        // Show the name of the bluetooth device you are connected to
                        label = btDevices.iterator().next().getName();
                    } else if (btDevices.size() > 1) {
                        // Show a generic label about the number of bluetooth devices
                        label = r.getString(R.string.quick_settings_bluetooth_multiple_devices_label,
                                btDevices.size());
                    }
                    */
                    bluetoothTile.setContentDescription(mContext.getString(
                            R.string.accessibility_quick_settings_bluetooth,
                            bluetoothState.stateContentDescription));
                    bluetoothTile.setText(state.label);
                }
            });
            parent.addView(bluetoothTile);
        }

        // Location
        final QuickSettingsBasicTile locationTile
                = new QuickSettingsBasicTile(mContext);
        locationTile.setImageResource(R.drawable.ic_qs_location_on);
        locationTile.setTextResource(R.string.quick_settings_location_label);
        locationTile.setOnClickListener(new View.OnClickListener() {
            @Override
            public void onClick(View v) {
                startSettingsActivity(android.provider.Settings.ACTION_LOCATION_SOURCE_SETTINGS);
            }
        });
        if (LONG_PRESS_TOGGLES) {
            locationTile.setOnLongClickListener(new View.OnLongClickListener() {
                @Override
                public boolean onLongClick(View v) {
                    boolean newLocationEnabledState = !mLocationController.isLocationEnabled();
                    if (mLocationController.setLocationEnabled(newLocationEnabledState)
                            && newLocationEnabledState) {
                        // If we've successfully switched from location off to on, close the
                        // notifications tray to show the network location provider consent dialog.
                        Intent closeDialog = new Intent(Intent.ACTION_CLOSE_SYSTEM_DIALOGS);
                        mContext.sendBroadcast(closeDialog);
                    }
                    return true; // Consume click
                }} );
        }
        mModel.addLocationTile(locationTile, new QuickSettingsModel.RefreshCallback() {
            @Override
            public void refreshView(QuickSettingsTileView unused, State state) {
                locationTile.setImageResource(state.iconId);
                String locationState = mContext.getString(
                        (state.enabled) ? R.string.accessibility_desc_on
                                : R.string.accessibility_desc_off);
                locationTile.setContentDescription(mContext.getString(
                        R.string.accessibility_quick_settings_location,
                        locationState));
                locationTile.setText(state.label);
            }
        });
        parent.addView(locationTile);
    }

    private void addTemporaryTiles(final ViewGroup parent, final LayoutInflater inflater) {
        // Alarm tile
        final QuickSettingsBasicTile alarmTile
                = new QuickSettingsBasicTile(mContext);
        alarmTile.setImageResource(R.drawable.ic_qs_alarm_on);
        alarmTile.setOnClickListener(new View.OnClickListener() {
            @Override
            public void onClick(View v) {
                startSettingsActivity(AlarmClock.ACTION_SHOW_ALARMS);
            }
        });
        mModel.addAlarmTile(alarmTile, new QuickSettingsModel.RefreshCallback() {
            @Override
            public void refreshView(QuickSettingsTileView unused, State alarmState) {
                alarmTile.setText(alarmState.label);
                alarmTile.setVisibility(alarmState.enabled ? View.VISIBLE : View.GONE);
                alarmTile.setContentDescription(mContext.getString(
                        R.string.accessibility_quick_settings_alarm, alarmState.label));
            }
        });
        parent.addView(alarmTile);

        // Remote Display
        QuickSettingsBasicTile remoteDisplayTile
                = new QuickSettingsBasicTile(mContext);
        remoteDisplayTile.setOnClickListener(new View.OnClickListener() {
            @Override
            public void onClick(View v) {
                collapsePanels();

                final Dialog[] dialog = new Dialog[1];
                dialog[0] = MediaRouteDialogPresenter.createDialog(mContext,
                        MediaRouter.ROUTE_TYPE_REMOTE_DISPLAY,
                        new View.OnClickListener() {
                    @Override
                    public void onClick(View v) {
                        dialog[0].dismiss();
                        startSettingsActivity(
                                android.provider.Settings.ACTION_WIFI_DISPLAY_SETTINGS);
                    }
                });
                dialog[0].getWindow().setType(WindowManager.LayoutParams.TYPE_VOLUME_OVERLAY);
                dialog[0].show();
            }
        });
        mModel.addRemoteDisplayTile(remoteDisplayTile,
                new QuickSettingsModel.BasicRefreshCallback(remoteDisplayTile)
                        .setShowWhenEnabled(true));
        parent.addView(remoteDisplayTile);

        if (SHOW_IME_TILE || DEBUG_GONE_TILES) {
            // IME
            final QuickSettingsBasicTile imeTile
                    = new QuickSettingsBasicTile(mContext);
            imeTile.setImageResource(R.drawable.ic_qs_ime);
            imeTile.setOnClickListener(new View.OnClickListener() {
                @Override
                public void onClick(View v) {
                    try {
                        collapsePanels();
                        Intent intent = new Intent(Settings.ACTION_SHOW_INPUT_METHOD_PICKER);
                        PendingIntent pendingIntent = PendingIntent.getBroadcast(mContext, 0, intent, 0);
                        pendingIntent.send();
                    } catch (Exception e) {}
                }
            });
            mModel.addImeTile(imeTile,
                    new QuickSettingsModel.BasicRefreshCallback(imeTile)
                            .setShowWhenEnabled(true));
            parent.addView(imeTile);
        }

        // Bug reports
        final QuickSettingsBasicTile bugreportTile
                = new QuickSettingsBasicTile(mContext);
        bugreportTile.setImageResource(com.android.internal.R.drawable.stat_sys_adb);
        bugreportTile.setTextResource(com.android.internal.R.string.bugreport_title);
        bugreportTile.setOnClickListener(new View.OnClickListener() {
            @Override
            public void onClick(View v) {
                collapsePanels();
                showBugreportDialog();
            }
        });
        mModel.addBugreportTile(bugreportTile, new QuickSettingsModel.RefreshCallback() {
            @Override
            public void refreshView(QuickSettingsTileView view, State state) {
                view.setVisibility(state.enabled ? View.VISIBLE : View.GONE);
            }
        });
        parent.addView(bugreportTile);
        /*
        QuickSettingsTileView mediaTile = (QuickSettingsTileView)
                inflater.inflate(R.layout.quick_settings_tile, parent, false);
        mediaTile.setContent(R.layout.quick_settings_tile_media, inflater);
        parent.addView(mediaTile);
        QuickSettingsTileView imeTile = (QuickSettingsTileView)
                inflater.inflate(R.layout.quick_settings_tile, parent, false);
        imeTile.setContent(R.layout.quick_settings_tile_ime, inflater);
        imeTile.setOnClickListener(new View.OnClickListener() {
            @Override
            public void onClick(View v) {
                parent.removeViewAt(0);
            }
        });
        parent.addView(imeTile);
        */

        // SSL CA Cert Warning.
        final QuickSettingsBasicTile sslCaCertWarningTile =
                new QuickSettingsBasicTile(mContext, null, R.layout.quick_settings_tile_monitoring);
        sslCaCertWarningTile.setOnClickListener(new View.OnClickListener() {
            @Override
            public void onClick(View v) {
                collapsePanels();
                startSettingsActivity(Settings.ACTION_MONITORING_CERT_INFO);
            }
        });

        sslCaCertWarningTile.setImageResource(
                com.android.internal.R.drawable.indicator_input_error);
        sslCaCertWarningTile.setTextResource(R.string.ssl_ca_cert_warning);

        mModel.addSslCaCertWarningTile(sslCaCertWarningTile,
                new QuickSettingsModel.BasicRefreshCallback(sslCaCertWarningTile)
                        .setShowWhenEnabled(true));
        parent.addView(sslCaCertWarningTile);
    }

    void updateResources() {
        Resources r = mContext.getResources();

        // Update the model
        mModel.updateResources();

        // Update the User, Time, and Settings tiles spans, and reset everything else
        int span = r.getInteger(R.integer.quick_settings_user_time_settings_tile_span);
        for (QuickSettingsTileView v : mDynamicSpannedTiles) {
            v.setColumnSpan(span);
        }
        ((QuickSettingsContainerView)mContainerView).updateResources();
        mContainerView.requestLayout();
    }


    private void showBrightnessDialog() {
        Intent intent = new Intent(Intent.ACTION_SHOW_BRIGHTNESS_DIALOG);
        mContext.sendBroadcast(intent);
    }

    private void showBugreportDialog() {
        final AlertDialog.Builder builder = new AlertDialog.Builder(mContext);
        builder.setPositiveButton(com.android.internal.R.string.report, new OnClickListener() {
            @Override
            public void onClick(DialogInterface dialog, int which) {
                if (which == DialogInterface.BUTTON_POSITIVE) {
                    // Add a little delay before executing, to give the
                    // dialog a chance to go away before it takes a
                    // screenshot.
                    mHandler.postDelayed(new Runnable() {
                        @Override public void run() {
                            try {
                                ActivityManagerNative.getDefault()
                                        .requestBugReport();
                            } catch (RemoteException e) {
                            }
                        }
                    }, 500);
                }
            }
        });
        builder.setMessage(com.android.internal.R.string.bugreport_message);
        builder.setTitle(com.android.internal.R.string.bugreport_title);
        builder.setCancelable(true);
        final Dialog dialog = builder.create();
        dialog.getWindow().setType(WindowManager.LayoutParams.TYPE_SYSTEM_ALERT);
        try {
            WindowManagerGlobal.getWindowManagerService().dismissKeyguard();
        } catch (RemoteException e) {
        }
        dialog.show();
    }

    private void applyBluetoothStatus() {
        mModel.onBluetoothStateChange(mBluetoothState);
    }

    private void applyLocationEnabledStatus() {
        mModel.onLocationSettingsChanged(mLocationController.isLocationEnabled());
    }

    void reloadUserInfo() {
        if (mUserInfoTask != null) {
            mUserInfoTask.cancel(false);
            mUserInfoTask = null;
        }
        if (mTilesSetUp) {
            queryForUserInformation();
            queryForSslCaCerts();
        }
    }

    private final BroadcastReceiver mReceiver = new BroadcastReceiver() {
        @Override
        public void onReceive(Context context, Intent intent) {
            final String action = intent.getAction();
            if (BluetoothAdapter.ACTION_STATE_CHANGED.equals(action)) {
                int state = intent.getIntExtra(BluetoothAdapter.EXTRA_STATE,
                        BluetoothAdapter.ERROR);
                mBluetoothState.enabled = (state == BluetoothAdapter.STATE_ON);
                applyBluetoothStatus();
            } else if (BluetoothAdapter.ACTION_CONNECTION_STATE_CHANGED.equals(action)) {
                int status = intent.getIntExtra(BluetoothAdapter.EXTRA_CONNECTION_STATE,
                        BluetoothAdapter.STATE_DISCONNECTED);
                mBluetoothState.connected = (status == BluetoothAdapter.STATE_CONNECTED);
                applyBluetoothStatus();
            } else if (Intent.ACTION_USER_SWITCHED.equals(action)) {
                reloadUserInfo();
            } else if (Intent.ACTION_CONFIGURATION_CHANGED.equals(action)) {
                if (mUseDefaultAvatar) {
                    queryForUserInformation();
                }
            } else if (KeyChain.ACTION_STORAGE_CHANGED.equals(action)) {
                queryForSslCaCerts();
            }
        }
    };

    private final BroadcastReceiver mProfileReceiver = new BroadcastReceiver() {
        @Override
        public void onReceive(Context context, Intent intent) {
            final String action = intent.getAction();
            if (ContactsContract.Intents.ACTION_PROFILE_CHANGED.equals(action) ||
                    Intent.ACTION_USER_INFO_CHANGED.equals(action)) {
                try {
                    final int currentUser = ActivityManagerNative.getDefault().getCurrentUser().id;
                    final int changedUser =
                            intent.getIntExtra(Intent.EXTRA_USER_HANDLE, getSendingUserId());
                    if (changedUser == currentUser) {
                        reloadUserInfo();
                    }
                } catch (RemoteException e) {
                    Log.e(TAG, "Couldn't get current user id for profile change", e);
                }
            }

        }
    };

    private abstract static class NetworkActivityCallback
            implements QuickSettingsModel.RefreshCallback {
        private final long mDefaultDuration = new ValueAnimator().getDuration();
        private final long mShortDuration = mDefaultDuration / 3;

        public void setActivity(View view, ActivityState state) {
            setVisibility(view.findViewById(R.id.activity_in), state.activityIn);
            setVisibility(view.findViewById(R.id.activity_out), state.activityOut);
        }

        private void setVisibility(View view, boolean visible) {
            final float newAlpha = visible ? 1 : 0;
            if (view.getAlpha() != newAlpha) {
                view.animate()
                    .setDuration(visible ? mShortDuration : mDefaultDuration)
                    .alpha(newAlpha)
                    .start();
            }
        }
    }
=======
	static final boolean DEBUG_GONE_TILES = false;
	private static final String TAG = "QuickSettings";
	public static final boolean SHOW_IME_TILE = false;

	public static final boolean LONG_PRESS_TOGGLES = true;

	private Context mContext;
	private PanelBar mBar;
	private QuickSettingsModel mModel;
	private ViewGroup mContainerView;

	private DisplayManager mDisplayManager;
	private DevicePolicyManager mDevicePolicyManager;
	private PhoneStatusBar mStatusBarService;
	private BluetoothState mBluetoothState;
	private BluetoothAdapter mBluetoothAdapter;
	private WifiManager mWifiManager;

	private BluetoothController mBluetoothController;
	private RotationLockController mRotationLockController;
	private LocationController mLocationController;

	private AsyncTask<Void, Void, Pair<String, Drawable>> mUserInfoTask;
	private AsyncTask<Void, Void, Pair<Boolean, Boolean>> mQueryCertTask;

	boolean mTilesSetUp = false;
	boolean mUseDefaultAvatar = false;

	private Handler mHandler;

	ArrayList<String> mUserInformation = new ArrayList<String>();
	
	StatusBarWindowView mStatusBarWindow;
	PhoneStatusBarView mStatusBarView;


	// The set of QuickSettingsTiles that have dynamic spans (and need to be
	// updated on
	// configuration change)
	private final ArrayList<QuickSettingsTileView> mDynamicSpannedTiles = new ArrayList<QuickSettingsTileView>();

	public QuickSettings(Context context, QuickSettingsContainerView container) {
		mDisplayManager = (DisplayManager) context
				.getSystemService(Context.DISPLAY_SERVICE);
		mDevicePolicyManager = (DevicePolicyManager) context
				.getSystemService(Context.DEVICE_POLICY_SERVICE);
		mContext = context;
		mContainerView = container;
		mModel = new QuickSettingsModel(context);

		mHandler = new Handler();

		IntentFilter filter = new IntentFilter();
		filter.addAction(Intent.ACTION_USER_SWITCHED);
		filter.addAction(Intent.ACTION_CONFIGURATION_CHANGED);
		filter.addAction(KeyChain.ACTION_STORAGE_CHANGED);
		mContext.registerReceiver(mReceiver, filter);

		IntentFilter profileFilter = new IntentFilter();
		profileFilter
				.addAction(ContactsContract.Intents.ACTION_PROFILE_CHANGED);
		profileFilter.addAction(Intent.ACTION_USER_INFO_CHANGED);
		mContext.registerReceiverAsUser(mProfileReceiver, UserHandle.ALL,
				profileFilter, null, null);
	}

	void setBar(PanelBar bar) {
		mBar = bar;
	}

	public void setService(PhoneStatusBar phoneStatusBar) {
		mStatusBarService = phoneStatusBar;
	}

	public PhoneStatusBar getService() {
		return mStatusBarService;
	}

	void setup(NetworkController networkController,
			BluetoothController bluetoothController,
			BatteryController batteryController,
			LocationController locationController,
			RotationLockController rotationLockController) {
		mBluetoothController = bluetoothController;
		mRotationLockController = rotationLockController;
		mLocationController = locationController;

		setupQuickSettings();
		updateResources();

		batteryController.addStateChangedCallback(mModel);
	}

	private void queryForSslCaCerts() {
		mQueryCertTask = new AsyncTask<Void, Void, Pair<Boolean, Boolean>>() {
			@Override
			protected Pair<Boolean, Boolean> doInBackground(Void... params) {
				boolean hasCert = DevicePolicyManager.hasAnyCaCertsInstalled();
				boolean isManaged = mDevicePolicyManager.getDeviceOwner() != null;

				return Pair.create(hasCert, isManaged);
			}

			@Override
			protected void onPostExecute(Pair<Boolean, Boolean> result) {
				super.onPostExecute(result);
				boolean hasCert = result.first;
				boolean isManaged = result.second;
				mModel.setSslCaCertWarningTileInfo(hasCert, isManaged);
			}
		};
		mQueryCertTask.execute();
	}

	private void queryForUserInformation() {
		Context currentUserContext = null;
		UserInfo userInfo = null;
		try {
			userInfo = ActivityManagerNative.getDefault().getCurrentUser();
			currentUserContext = mContext.createPackageContextAsUser("android",
					0, new UserHandle(userInfo.id));
		} catch (NameNotFoundException e) {
			Log.e(TAG, "Couldn't create user context", e);
			throw new RuntimeException(e);
		} catch (RemoteException e) {
			Log.e(TAG, "Couldn't get user info", e);
		}
		final int userId = userInfo.id;
		final String userName = userInfo.name;

		final Context context = currentUserContext;
		mUserInfoTask = new AsyncTask<Void, Void, Pair<String, Drawable>>() {
			@Override
			protected Pair<String, Drawable> doInBackground(Void... params) {
				final UserManager um = UserManager.get(mContext);

				// Fall back to the UserManager nickname if we can't read the
				// name from the local
				// profile below.
				String name = userName;
				Drawable avatar = null;
				Bitmap rawAvatar = um.getUserIcon(userId);
				if (rawAvatar != null) {
					avatar = new BitmapDrawable(mContext.getResources(),
							rawAvatar);
				} else {
					avatar = mContext.getResources().getDrawable(
							R.drawable.ic_qs_default_user);
					mUseDefaultAvatar = true;
				}

				// If it's a single-user device, get the profile name, since the
				// nickname is not
				// usually valid
				if (um.getUsers().size() <= 1) {
					// Try and read the display name from the local profile
					final Cursor cursor = context.getContentResolver().query(
							Profile.CONTENT_URI,
							new String[] { Phone._ID, Phone.DISPLAY_NAME },
							null, null, null);
					if (cursor != null) {
						try {
							if (cursor.moveToFirst()) {
								name = cursor.getString(cursor
										.getColumnIndex(Phone.DISPLAY_NAME));
							}
						} finally {
							cursor.close();
						}
					}
				}
				return new Pair<String, Drawable>(name, avatar);
			}

			@Override
			protected void onPostExecute(Pair<String, Drawable> result) {
				super.onPostExecute(result);
				mModel.setUserTileInfo(result.first, result.second);
				mUserInfoTask = null;
			}
		};
		mUserInfoTask.execute();
	}

	private void setupQuickSettings() {
		// Setup the tiles that we are going to be showing (including the
		// temporary ones)
		LayoutInflater inflater = LayoutInflater.from(mContext);

		addUserTiles(mContainerView, inflater);
		addSystemTiles(mContainerView, inflater);
		addTemporaryTiles(mContainerView, inflater);

		queryForUserInformation();
		queryForSslCaCerts();
		mTilesSetUp = true;
	}

	private void startSettingsActivity(String action) {
		Intent intent = new Intent(action);
		startSettingsActivity(intent);
	}

	private void startSettingsActivity(Intent intent) {
		startSettingsActivity(intent, true);
	}

	private void collapsePanels() {
		getService().animateCollapsePanels();
	}

	private void startSettingsActivity(Intent intent, boolean onlyProvisioned) {
		if (onlyProvisioned && !getService().isDeviceProvisioned())
			return;
		try {
			// Dismiss the lock screen when Settings starts.
			ActivityManagerNative.getDefault().dismissKeyguardOnNextActivity();
		} catch (RemoteException e) {
		}
		intent.setFlags(Intent.FLAG_ACTIVITY_NEW_TASK
				| Intent.FLAG_ACTIVITY_CLEAR_TOP);
		mContext.startActivityAsUser(intent, new UserHandle(
				UserHandle.USER_CURRENT));
		collapsePanels();
	}

	private void addUserTiles(ViewGroup parent, LayoutInflater inflater) {
		QuickSettingsTileView userTile = (QuickSettingsTileView) inflater
				.inflate(R.layout.quick_settings_tile, parent, false);
		userTile.setContent(R.layout.quick_settings_tile_user, inflater);
		userTile.setOnClickListener(new View.OnClickListener() {
			@Override
			public void onClick(View v) {
				collapsePanels();

				Intent mUserDialogIntent = new Intent(Intent.ACTION_ALL_APPS);
				mUserDialogIntent.setClassName("hive.framework",
						"hive.framework.user.UserDetailsDialog");
				mUserDialogIntent.addFlags(Intent.FLAG_ACTIVITY_NEW_TASK);
				mContext.startActivity(mUserDialogIntent);

			}
		});
		mModel.addUserTile(userTile, new QuickSettingsModel.RefreshCallback() {
			@Override
			public void refreshView(QuickSettingsTileView view, State state) {

				readInformation();
				

				String mUserAvatarPath = Environment
						.getExternalStorageDirectory()
						+ "/HIVE/User/avatar.png";
				File mUserAvatarFile = new File(mUserAvatarPath);
				File mUserInfoFile = new File(Environment
						.getExternalStorageDirectory()
						+ "/HIVE/User/information");

				BitmapFactory.Options mBitmapOptions = new BitmapFactory.Options();
				mBitmapOptions.inPreferredConfig = Bitmap.Config.ARGB_8888;
				Bitmap mUserAvatar = BitmapFactory.decodeFile(mUserAvatarPath,
						mBitmapOptions);

				String mDefaultUserName = "NOT LOGGED IN";
				UserState us = (UserState) state;
				ImageView iv = (ImageView) view
						.findViewById(R.id.user_imageview);
				TextView tv = (TextView) view.findViewById(R.id.user_textview);

				if (mUserAvatarFile.exists() && mUserInfoFile.exists()) {
					iv.setImageBitmap(mUserAvatar);
					tv.setText(mUserInformation.get(0).toUpperCase());
					mStatusBarService.setHIVEUserName(mUserInformation.get(0).toUpperCase());
				} else {
					iv.setImageResource(R.drawable.ic_qs_default_user);
					tv.setText(mDefaultUserName);
					mStatusBarService.setHIVEUserName("");

				}
				view.setContentDescription(mContext
						.getString(R.string.accessibility_quick_settings_user,
								state.label));
			}

		});

		parent.addView(userTile);
		mDynamicSpannedTiles.add(userTile);

		// Brightness
		final QuickSettingsBasicTile brightnessTile = new QuickSettingsBasicTile(
				mContext);
		brightnessTile.setImageResource(R.drawable.ic_qs_brightness_auto_off);
		brightnessTile.setOnClickListener(new View.OnClickListener() {
			@Override
			public void onClick(View v) {
				collapsePanels();
				showBrightnessDialog();
			}
		});
		mModel.addBrightnessTile(brightnessTile,
				new QuickSettingsModel.BasicRefreshCallback(brightnessTile));
		parent.addView(brightnessTile);
		mDynamicSpannedTiles.add(brightnessTile);

		// Settings tile
		final QuickSettingsBasicTile settingsTile = new QuickSettingsBasicTile(
				mContext);
		settingsTile.setImageResource(R.drawable.ic_qs_settings);
		settingsTile.setOnClickListener(new View.OnClickListener() {
			@Override
			public void onClick(View v) {
				Intent mHIVESettingsIntent = new Intent(Intent.ACTION_ALL_APPS);
				mHIVESettingsIntent.setClassName("hive.framework",
						"hive.framework.settings.SettingsActivity");
				mHIVESettingsIntent.addFlags(Intent.FLAG_ACTIVITY_NEW_TASK);
				mContext.startActivity(mHIVESettingsIntent);
				collapsePanels();
			}
		});
		mModel.addSettingsTile(settingsTile,
				new QuickSettingsModel.BasicRefreshCallback(settingsTile));
		parent.addView(settingsTile);
		mDynamicSpannedTiles.add(settingsTile);
	}

	public void readInformation() {
		File mUserInfoFile = new File(Environment
				.getExternalStorageDirectory()
				+ "/HIVE/User/information");
		
		mUserInformation.clear();
		
		try {
			BufferedReader mBufferReader = new BufferedReader(
					new FileReader(mUserInfoFile));
			String line;

			while ((line = mBufferReader.readLine()) != null) {
				mUserInformation.add(line);
			}
		} catch (IOException e) {
		}
	}
	
	private void addSystemTiles(ViewGroup parent, LayoutInflater inflater) {

		// Battery
		final QuickSettingsTileView batteryTile = (QuickSettingsTileView) inflater
				.inflate(R.layout.quick_settings_tile, parent, false);
		batteryTile.setContent(R.layout.quick_settings_tile_battery, inflater);
		batteryTile.setOnClickListener(new View.OnClickListener() {
			@Override
			public void onClick(View v) {
				startSettingsActivity(Intent.ACTION_POWER_USAGE_SUMMARY);
			}
		});
		mModel.addBatteryTile(batteryTile,
				new QuickSettingsModel.RefreshCallback() {
					@Override
					public void refreshView(QuickSettingsTileView unused,
							State state) {
						QuickSettingsModel.BatteryState batteryState = (QuickSettingsModel.BatteryState) state;
						String t;
						if (batteryState.batteryLevel == 100) {
							t = mContext
									.getString(R.string.quick_settings_battery_charged_label);
						} else {
							t = batteryState.pluggedIn ? mContext
									.getString(
											R.string.quick_settings_battery_charging_label,
											batteryState.batteryLevel)
									: mContext
											.getString(
													R.string.status_bar_settings_battery_meter_format,
													batteryState.batteryLevel);
						}
						((TextView) batteryTile.findViewById(R.id.text))
								.setText(t);
						batteryTile.setContentDescription(mContext.getString(
								R.string.accessibility_quick_settings_battery,
								t));
					}
				});
		parent.addView(batteryTile);
	}

	private void addTemporaryTiles(final ViewGroup parent,
			final LayoutInflater inflater) {
		
		// SSL CA Cert Warning.
		final QuickSettingsBasicTile sslCaCertWarningTile = new QuickSettingsBasicTile(
				mContext, null, R.layout.quick_settings_tile_monitoring);
		sslCaCertWarningTile.setOnClickListener(new View.OnClickListener() {
			@Override
			public void onClick(View v) {
				collapsePanels();
				startSettingsActivity(Settings.ACTION_MONITORING_CERT_INFO);
			}
		});

		sslCaCertWarningTile
				.setImageResource(com.android.internal.R.drawable.indicator_input_error);
		sslCaCertWarningTile.setTextResource(R.string.ssl_ca_cert_warning);

		mModel.addSslCaCertWarningTile(sslCaCertWarningTile,
				new QuickSettingsModel.BasicRefreshCallback(
						sslCaCertWarningTile).setShowWhenEnabled(true));
		parent.addView(sslCaCertWarningTile);
	}

	void updateResources() {
		Resources r = mContext.getResources();

		// Update the model
		mModel.updateResources();

		// Update the User, Time, and Settings tiles spans, and reset everything
		// else
		int span = r
				.getInteger(R.integer.quick_settings_user_time_settings_tile_span);
		for (QuickSettingsTileView v : mDynamicSpannedTiles) {
			v.setColumnSpan(span);
		}
		((QuickSettingsContainerView) mContainerView).updateResources();
		mContainerView.requestLayout();
	}

	private void showBrightnessDialog() {
		Intent intent = new Intent(Intent.ACTION_SHOW_BRIGHTNESS_DIALOG);
		mContext.sendBroadcast(intent);
	}

	private void showBugreportDialog() {
		final AlertDialog.Builder builder = new AlertDialog.Builder(mContext);
		builder.setPositiveButton(com.android.internal.R.string.report,
				new OnClickListener() {
					@Override
					public void onClick(DialogInterface dialog, int which) {
						if (which == DialogInterface.BUTTON_POSITIVE) {
							// Add a little delay before executing, to give the
							// dialog a chance to go away before it takes a
							// screenshot.
							mHandler.postDelayed(new Runnable() {
								@Override
								public void run() {
									try {
										ActivityManagerNative.getDefault()
												.requestBugReport();
									} catch (RemoteException e) {
									}
								}
							}, 500);
						}
					}
				});
		builder.setMessage(com.android.internal.R.string.bugreport_message);
		builder.setTitle(com.android.internal.R.string.bugreport_title);
		builder.setCancelable(true);
		final Dialog dialog = builder.create();
		dialog.getWindow()
				.setType(WindowManager.LayoutParams.TYPE_SYSTEM_ALERT);
		try {
			WindowManagerGlobal.getWindowManagerService().dismissKeyguard();
		} catch (RemoteException e) {
		}
		dialog.show();
	}

	void reloadUserInfo() {
		if (mUserInfoTask != null) {
			mUserInfoTask.cancel(false);
			mUserInfoTask = null;
		}
		if (mTilesSetUp) {
			queryForUserInformation();
			queryForSslCaCerts();
		}
	}

	private final BroadcastReceiver mReceiver = new BroadcastReceiver() {
		@Override
		public void onReceive(Context context, Intent intent) {
			final String action = intent.getAction();
			if (Intent.ACTION_USER_SWITCHED.equals(action)) {
				reloadUserInfo();
			} else if (Intent.ACTION_CONFIGURATION_CHANGED.equals(action)) {
				if (mUseDefaultAvatar) {
					queryForUserInformation();
				}
			} else if (KeyChain.ACTION_STORAGE_CHANGED.equals(action)) {
				queryForSslCaCerts();
			}
		}
	};

	private final BroadcastReceiver mProfileReceiver = new BroadcastReceiver() {
		@Override
		public void onReceive(Context context, Intent intent) {
			final String action = intent.getAction();
			if (ContactsContract.Intents.ACTION_PROFILE_CHANGED.equals(action)
					|| Intent.ACTION_USER_INFO_CHANGED.equals(action)) {
				try {
					final int currentUser = ActivityManagerNative.getDefault()
							.getCurrentUser().id;
					final int changedUser = intent.getIntExtra(
							Intent.EXTRA_USER_HANDLE, getSendingUserId());
					if (changedUser == currentUser) {
						reloadUserInfo();
					}
				} catch (RemoteException e) {
					Log.e(TAG,
							"Couldn't get current user id for profile change",
							e);
				}
			}

		}
	};

	private abstract static class NetworkActivityCallback implements
			QuickSettingsModel.RefreshCallback {
		private final long mDefaultDuration = new ValueAnimator().getDuration();
		private final long mShortDuration = mDefaultDuration / 3;

		public void setActivity(View view, ActivityState state) {
			setVisibility(view.findViewById(R.id.activity_in), state.activityIn);
			setVisibility(view.findViewById(R.id.activity_out),
					state.activityOut);
		}

		private void setVisibility(View view, boolean visible) {
			final float newAlpha = visible ? 1 : 0;
			if (view.getAlpha() != newAlpha) {
				view.animate()
						.setDuration(
								visible ? mShortDuration : mDefaultDuration)
						.alpha(newAlpha).start();
			}
		}
	}

	public void updateSettingsTile() {
		readInformation();
		mModel.refreshUserTile();
	}
>>>>>>> ca96f330
}<|MERGE_RESOLUTION|>--- conflicted
+++ resolved
@@ -38,11 +38,10 @@
 import android.graphics.BitmapFactory;
 import android.graphics.drawable.BitmapDrawable;
 import android.graphics.drawable.Drawable;
+import android.graphics.drawable.LevelListDrawable;
 import android.hardware.display.DisplayManager;
-<<<<<<< HEAD
+import android.hardware.display.WifiDisplayStatus;
 import android.media.MediaRouter;
-=======
->>>>>>> ca96f330
 import android.net.wifi.WifiManager;
 import android.os.AsyncTask;
 import android.os.Environment;
@@ -91,7 +90,6 @@
  *
  */
 class QuickSettings {
-<<<<<<< HEAD
     static final boolean DEBUG_GONE_TILES = false;
     private static final String TAG = "QuickSettings";
     public static final boolean SHOW_IME_TILE = false;
@@ -103,11 +101,12 @@
     private QuickSettingsModel mModel;
     private ViewGroup mContainerView;
 
-    private DevicePolicyManager mDevicePolicyManager;
-    private PhoneStatusBar mStatusBarService;
-    private BluetoothState mBluetoothState;
-    private BluetoothAdapter mBluetoothAdapter;
-    private WifiManager mWifiManager;
+	private DisplayManager mDisplayManager;
+	private DevicePolicyManager mDevicePolicyManager;
+	private PhoneStatusBar mStatusBarService;
+	private BluetoothState mBluetoothState;
+	private BluetoothAdapter mBluetoothAdapter;
+	private WifiManager mWifiManager;
 
     private BluetoothController mBluetoothController;
     private RotationLockController mRotationLockController;
@@ -120,6 +119,8 @@
     boolean mUseDefaultAvatar = false;
 
     private Handler mHandler;
+
+	ArrayList<String> mUserInformation = new ArrayList<String>();
 
     // The set of QuickSettingsTiles that have dynamic spans (and need to be updated on
     // configuration change)
@@ -127,6 +128,7 @@
             new ArrayList<QuickSettingsTileView>();
 
     public QuickSettings(Context context, QuickSettingsContainerView container) {
+        mDisplayManager = (DisplayManager) context.getSystemService(Context.DISPLAY_SERVICE);
         mDevicePolicyManager
             = (DevicePolicyManager) context.getSystemService(Context.DEVICE_POLICY_SERVICE);
         mContext = context;
@@ -139,13 +141,10 @@
         mHandler = new Handler();
 
         IntentFilter filter = new IntentFilter();
-        filter.addAction(DisplayManager.ACTION_WIFI_DISPLAY_STATUS_CHANGED);
-        filter.addAction(BluetoothAdapter.ACTION_CONNECTION_STATE_CHANGED);
-        filter.addAction(BluetoothAdapter.ACTION_STATE_CHANGED);
-        filter.addAction(Intent.ACTION_USER_SWITCHED);
-        filter.addAction(Intent.ACTION_CONFIGURATION_CHANGED);
-        filter.addAction(KeyChain.ACTION_STORAGE_CHANGED);
-        mContext.registerReceiver(mReceiver, filter);
+		filter.addAction(Intent.ACTION_USER_SWITCHED);
+		filter.addAction(Intent.ACTION_CONFIGURATION_CHANGED);
+		filter.addAction(KeyChain.ACTION_STORAGE_CHANGED);
+		mContext.registerReceiver(mReceiver, filter);
 
         IntentFilter profileFilter = new IntentFilter();
         profileFilter.addAction(ContactsContract.Intents.ACTION_PROFILE_CHANGED);
@@ -164,10 +163,6 @@
 
     public PhoneStatusBar getService() {
         return mStatusBarService;
-    }
-
-    public void setImeWindowStatus(boolean visible) {
-        mModel.onImeWindowStatusChanged(visible);
     }
 
     void setup(NetworkController networkController, BluetoothController bluetoothController,
@@ -179,13 +174,8 @@
 
         setupQuickSettings();
         updateResources();
-        applyLocationEnabledStatus();
-
-        networkController.addNetworkSignalChangedCallback(mModel);
-        bluetoothController.addStateChangedCallback(mModel);
+
         batteryController.addStateChangedCallback(mModel);
-        locationController.addSettingsChangedCallback(mModel);
-        rotationLockController.addRotationLockControllerCallback(mModel);
     }
 
     private void queryForSslCaCerts() {
@@ -334,21 +324,51 @@
                         }
                     }, 400); // TODO: ideally this would be tied to the collapse of the panel
                 } else {
-                    Intent intent = ContactsContract.QuickContact.composeQuickContactsIntent(
-                            mContext, v, ContactsContract.Profile.CONTENT_URI,
-                            ContactsContract.QuickContact.MODE_LARGE, null);
-                    mContext.startActivityAsUser(intent, new UserHandle(UserHandle.USER_CURRENT));
+                    collapsePanels();
+
+                    Intent mUserDialogIntent = new Intent(Intent.ACTION_ALL_APPS);
+                    mUserDialogIntent.setClassName("hive.framework",
+                                    "hive.framework.user.UserDetailsDialog");
+                    mUserDialogIntent.addFlags(Intent.FLAG_ACTIVITY_NEW_TASK);
+                    mContext.startActivity(mUserDialogIntent);
                 }
             }
         });
         mModel.addUserTile(userTile, new QuickSettingsModel.RefreshCallback() {
             @Override
             public void refreshView(QuickSettingsTileView view, State state) {
-                UserState us = (UserState) state;
-                ImageView iv = (ImageView) view.findViewById(R.id.user_imageview);
-                TextView tv = (TextView) view.findViewById(R.id.user_textview);
-                tv.setText(state.label);
-                iv.setImageDrawable(us.avatar);
+                readInformation();
+				
+
+				String mUserAvatarPath = Environment
+						.getExternalStorageDirectory()
+						+ "/HIVE/User/avatar.png";
+				File mUserAvatarFile = new File(mUserAvatarPath);
+				File mUserInfoFile = new File(Environment
+						.getExternalStorageDirectory()
+						+ "/HIVE/User/information");
+
+				BitmapFactory.Options mBitmapOptions = new BitmapFactory.Options();
+				mBitmapOptions.inPreferredConfig = Bitmap.Config.ARGB_8888;
+				Bitmap mUserAvatar = BitmapFactory.decodeFile(mUserAvatarPath,
+						mBitmapOptions);
+
+				String mDefaultUserName = "NOT LOGGED IN";
+				UserState us = (UserState) state;
+				ImageView iv = (ImageView) view
+						.findViewById(R.id.user_imageview);
+				TextView tv = (TextView) view.findViewById(R.id.user_textview);
+
+				if (mUserAvatarFile.exists() && mUserInfoFile.exists()) {
+					iv.setImageBitmap(mUserAvatar);
+					tv.setText(mUserInformation.get(0).toUpperCase());
+					mStatusBarService.setHIVEUserName(mUserInformation.get(0).toUpperCase());
+				} else {
+					iv.setImageResource(R.drawable.ic_qs_default_user);
+					tv.setText(mDefaultUserName);
+					mStatusBarService.setHIVEUserName("");
+
+				}
                 view.setContentDescription(mContext.getString(
                         R.string.accessibility_quick_settings_user, state.label));
             }
@@ -378,7 +398,12 @@
         settingsTile.setOnClickListener(new View.OnClickListener() {
             @Override
             public void onClick(View v) {
-                startSettingsActivity(android.provider.Settings.ACTION_SETTINGS);
+                Intent mHIVESettingsIntent = new Intent(Intent.ACTION_ALL_APPS);
+				mHIVESettingsIntent.setClassName("hive.framework",
+						"hive.framework.settings.SettingsActivity");
+				mHIVESettingsIntent.addFlags(Intent.FLAG_ACTIVITY_NEW_TASK);
+				mContext.startActivity(mHIVESettingsIntent);
+				collapsePanels();
             }
         });
         mModel.addSettingsTile(settingsTile,
@@ -387,134 +412,26 @@
         mDynamicSpannedTiles.add(settingsTile);
     }
 
+	public void readInformation() {
+		File mUserInfoFile = new File(Environment
+				.getExternalStorageDirectory()
+				+ "/HIVE/User/information");
+		
+		mUserInformation.clear();
+		
+		try {
+			BufferedReader mBufferReader = new BufferedReader(
+					new FileReader(mUserInfoFile));
+			String line;
+
+			while ((line = mBufferReader.readLine()) != null) {
+				mUserInformation.add(line);
+			}
+		} catch (IOException e) {
+		}
+	}
+
     private void addSystemTiles(ViewGroup parent, LayoutInflater inflater) {
-        // Wi-fi
-        final QuickSettingsTileView wifiTile = (QuickSettingsTileView)
-                inflater.inflate(R.layout.quick_settings_tile, parent, false);
-        wifiTile.setContent(R.layout.quick_settings_tile_wifi, inflater);
-        wifiTile.setOnClickListener(new View.OnClickListener() {
-            @Override
-            public void onClick(View v) {
-                startSettingsActivity(android.provider.Settings.ACTION_WIFI_SETTINGS);
-            }
-        });
-        if (LONG_PRESS_TOGGLES) {
-            wifiTile.setOnLongClickListener(new View.OnLongClickListener() {
-                @Override
-                public boolean onLongClick(View v) {
-                    final boolean enable =
-                            (mWifiManager.getWifiState() != WifiManager.WIFI_STATE_ENABLED);
-                    new AsyncTask<Void, Void, Void>() {
-                        @Override
-                        protected Void doInBackground(Void... args) {
-                            // Disable tethering if enabling Wifi
-                            final int wifiApState = mWifiManager.getWifiApState();
-                            if (enable && ((wifiApState == WifiManager.WIFI_AP_STATE_ENABLING) ||
-                                           (wifiApState == WifiManager.WIFI_AP_STATE_ENABLED))) {
-                                mWifiManager.setWifiApEnabled(null, false);
-                            }
-
-                            mWifiManager.setWifiEnabled(enable);
-                            return null;
-                        }
-                    }.execute();
-                    wifiTile.setPressed(false);
-                    return true;
-                }} );
-        }
-        mModel.addWifiTile(wifiTile, new NetworkActivityCallback() {
-            @Override
-            public void refreshView(QuickSettingsTileView view, State state) {
-                WifiState wifiState = (WifiState) state;
-                ImageView iv = (ImageView) view.findViewById(R.id.image);
-                iv.setImageResource(wifiState.iconId);
-                setActivity(view, wifiState);
-                TextView tv = (TextView) view.findViewById(R.id.text);
-                tv.setText(wifiState.label);
-                wifiTile.setContentDescription(mContext.getString(
-                        R.string.accessibility_quick_settings_wifi,
-                        wifiState.signalContentDescription,
-                        (wifiState.connected) ? wifiState.label : ""));
-            }
-        });
-        parent.addView(wifiTile);
-
-        if (mModel.deviceHasMobileData()) {
-            // RSSI
-            QuickSettingsTileView rssiTile = (QuickSettingsTileView)
-                    inflater.inflate(R.layout.quick_settings_tile, parent, false);
-            rssiTile.setContent(R.layout.quick_settings_tile_rssi, inflater);
-            rssiTile.setOnClickListener(new View.OnClickListener() {
-                @Override
-                public void onClick(View v) {
-                    Intent intent = new Intent();
-                    intent.setComponent(new ComponentName(
-                            "com.android.settings",
-                            "com.android.settings.Settings$DataUsageSummaryActivity"));
-                    startSettingsActivity(intent);
-                }
-            });
-            mModel.addRSSITile(rssiTile, new NetworkActivityCallback() {
-                @Override
-                public void refreshView(QuickSettingsTileView view, State state) {
-                    RSSIState rssiState = (RSSIState) state;
-                    ImageView iv = (ImageView) view.findViewById(R.id.rssi_image);
-                    ImageView iov = (ImageView) view.findViewById(R.id.rssi_overlay_image);
-                    TextView tv = (TextView) view.findViewById(R.id.rssi_textview);
-                    // Force refresh
-                    iv.setImageDrawable(null);
-                    iv.setImageResource(rssiState.signalIconId);
-
-                    if (rssiState.dataTypeIconId > 0) {
-                        iov.setImageResource(rssiState.dataTypeIconId);
-                    } else {
-                        iov.setImageDrawable(null);
-                    }
-                    setActivity(view, rssiState);
-
-                    tv.setText(state.label);
-                    view.setContentDescription(mContext.getResources().getString(
-                            R.string.accessibility_quick_settings_mobile,
-                            rssiState.signalContentDescription, rssiState.dataContentDescription,
-                            state.label));
-                }
-            });
-            parent.addView(rssiTile);
-        }
-
-        // Rotation Lock
-        if (mContext.getResources().getBoolean(R.bool.quick_settings_show_rotation_lock)
-                || DEBUG_GONE_TILES) {
-            final QuickSettingsBasicTile rotationLockTile
-                    = new QuickSettingsBasicTile(mContext);
-            rotationLockTile.setOnClickListener(new View.OnClickListener() {
-                @Override
-                public void onClick(View view) {
-                    final boolean locked = mRotationLockController.isRotationLocked();
-                    mRotationLockController.setRotationLocked(!locked);
-                }
-            });
-            mModel.addRotationLockTile(rotationLockTile, mRotationLockController,
-                    new QuickSettingsModel.RefreshCallback() {
-                        @Override
-                        public void refreshView(QuickSettingsTileView view, State state) {
-                            QuickSettingsModel.RotationLockState rotationLockState =
-                                    (QuickSettingsModel.RotationLockState) state;
-                            view.setVisibility(rotationLockState.visible
-                                    ? View.VISIBLE : View.GONE);
-                            if (state.iconId != 0) {
-                                // needed to flush any cached IDs
-                                rotationLockTile.setImageDrawable(null);
-                                rotationLockTile.setImageResource(state.iconId);
-                            }
-                            if (state.label != null) {
-                                rotationLockTile.setText(state.label);
-                            }
-                        }
-                    });
-            parent.addView(rotationLockTile);
-        }
-
         // Battery
         final QuickSettingsTileView batteryTile = (QuickSettingsTileView)
                 inflater.inflate(R.layout.quick_settings_tile, parent, false);
@@ -546,227 +463,10 @@
             }
         });
         parent.addView(batteryTile);
-
-        // Airplane Mode
-        final QuickSettingsBasicTile airplaneTile
-                = new QuickSettingsBasicTile(mContext);
-        mModel.addAirplaneModeTile(airplaneTile, new QuickSettingsModel.RefreshCallback() {
-            @Override
-            public void refreshView(QuickSettingsTileView unused, State state) {
-                airplaneTile.setImageResource(state.iconId);
-
-                String airplaneState = mContext.getString(
-                        (state.enabled) ? R.string.accessibility_desc_on
-                                : R.string.accessibility_desc_off);
-                airplaneTile.setContentDescription(
-                        mContext.getString(R.string.accessibility_quick_settings_airplane, airplaneState));
-                airplaneTile.setText(state.label);
-            }
-        });
-        parent.addView(airplaneTile);
-
-        // Bluetooth
-        if (mModel.deviceSupportsBluetooth()
-                || DEBUG_GONE_TILES) {
-            final QuickSettingsBasicTile bluetoothTile
-                    = new QuickSettingsBasicTile(mContext);
-            bluetoothTile.setOnClickListener(new View.OnClickListener() {
-                @Override
-                public void onClick(View v) {
-                    startSettingsActivity(android.provider.Settings.ACTION_BLUETOOTH_SETTINGS);
-                }
-            });
-            if (LONG_PRESS_TOGGLES) {
-                bluetoothTile.setOnLongClickListener(new View.OnLongClickListener() {
-                    @Override
-                    public boolean onLongClick(View v) {
-                        if (mBluetoothAdapter.isEnabled()) {
-                            mBluetoothAdapter.disable();
-                        } else {
-                            mBluetoothAdapter.enable();
-                        }
-                        bluetoothTile.setPressed(false);
-                        return true;
-                    }});
-            }
-            mModel.addBluetoothTile(bluetoothTile, new QuickSettingsModel.RefreshCallback() {
-                @Override
-                public void refreshView(QuickSettingsTileView unused, State state) {
-                    BluetoothState bluetoothState = (BluetoothState) state;
-                    bluetoothTile.setImageResource(state.iconId);
-
-                    /*
-                    Resources r = mContext.getResources();
-                    //TODO: Show connected bluetooth device label
-                    Set<BluetoothDevice> btDevices =
-                            mBluetoothController.getBondedBluetoothDevices();
-                    if (btDevices.size() == 1) {
-                        // Show the name of the bluetooth device you are connected to
-                        label = btDevices.iterator().next().getName();
-                    } else if (btDevices.size() > 1) {
-                        // Show a generic label about the number of bluetooth devices
-                        label = r.getString(R.string.quick_settings_bluetooth_multiple_devices_label,
-                                btDevices.size());
-                    }
-                    */
-                    bluetoothTile.setContentDescription(mContext.getString(
-                            R.string.accessibility_quick_settings_bluetooth,
-                            bluetoothState.stateContentDescription));
-                    bluetoothTile.setText(state.label);
-                }
-            });
-            parent.addView(bluetoothTile);
-        }
-
-        // Location
-        final QuickSettingsBasicTile locationTile
-                = new QuickSettingsBasicTile(mContext);
-        locationTile.setImageResource(R.drawable.ic_qs_location_on);
-        locationTile.setTextResource(R.string.quick_settings_location_label);
-        locationTile.setOnClickListener(new View.OnClickListener() {
-            @Override
-            public void onClick(View v) {
-                startSettingsActivity(android.provider.Settings.ACTION_LOCATION_SOURCE_SETTINGS);
-            }
-        });
-        if (LONG_PRESS_TOGGLES) {
-            locationTile.setOnLongClickListener(new View.OnLongClickListener() {
-                @Override
-                public boolean onLongClick(View v) {
-                    boolean newLocationEnabledState = !mLocationController.isLocationEnabled();
-                    if (mLocationController.setLocationEnabled(newLocationEnabledState)
-                            && newLocationEnabledState) {
-                        // If we've successfully switched from location off to on, close the
-                        // notifications tray to show the network location provider consent dialog.
-                        Intent closeDialog = new Intent(Intent.ACTION_CLOSE_SYSTEM_DIALOGS);
-                        mContext.sendBroadcast(closeDialog);
-                    }
-                    return true; // Consume click
-                }} );
-        }
-        mModel.addLocationTile(locationTile, new QuickSettingsModel.RefreshCallback() {
-            @Override
-            public void refreshView(QuickSettingsTileView unused, State state) {
-                locationTile.setImageResource(state.iconId);
-                String locationState = mContext.getString(
-                        (state.enabled) ? R.string.accessibility_desc_on
-                                : R.string.accessibility_desc_off);
-                locationTile.setContentDescription(mContext.getString(
-                        R.string.accessibility_quick_settings_location,
-                        locationState));
-                locationTile.setText(state.label);
-            }
-        });
-        parent.addView(locationTile);
-    }
-
+    
+    }
+    
     private void addTemporaryTiles(final ViewGroup parent, final LayoutInflater inflater) {
-        // Alarm tile
-        final QuickSettingsBasicTile alarmTile
-                = new QuickSettingsBasicTile(mContext);
-        alarmTile.setImageResource(R.drawable.ic_qs_alarm_on);
-        alarmTile.setOnClickListener(new View.OnClickListener() {
-            @Override
-            public void onClick(View v) {
-                startSettingsActivity(AlarmClock.ACTION_SHOW_ALARMS);
-            }
-        });
-        mModel.addAlarmTile(alarmTile, new QuickSettingsModel.RefreshCallback() {
-            @Override
-            public void refreshView(QuickSettingsTileView unused, State alarmState) {
-                alarmTile.setText(alarmState.label);
-                alarmTile.setVisibility(alarmState.enabled ? View.VISIBLE : View.GONE);
-                alarmTile.setContentDescription(mContext.getString(
-                        R.string.accessibility_quick_settings_alarm, alarmState.label));
-            }
-        });
-        parent.addView(alarmTile);
-
-        // Remote Display
-        QuickSettingsBasicTile remoteDisplayTile
-                = new QuickSettingsBasicTile(mContext);
-        remoteDisplayTile.setOnClickListener(new View.OnClickListener() {
-            @Override
-            public void onClick(View v) {
-                collapsePanels();
-
-                final Dialog[] dialog = new Dialog[1];
-                dialog[0] = MediaRouteDialogPresenter.createDialog(mContext,
-                        MediaRouter.ROUTE_TYPE_REMOTE_DISPLAY,
-                        new View.OnClickListener() {
-                    @Override
-                    public void onClick(View v) {
-                        dialog[0].dismiss();
-                        startSettingsActivity(
-                                android.provider.Settings.ACTION_WIFI_DISPLAY_SETTINGS);
-                    }
-                });
-                dialog[0].getWindow().setType(WindowManager.LayoutParams.TYPE_VOLUME_OVERLAY);
-                dialog[0].show();
-            }
-        });
-        mModel.addRemoteDisplayTile(remoteDisplayTile,
-                new QuickSettingsModel.BasicRefreshCallback(remoteDisplayTile)
-                        .setShowWhenEnabled(true));
-        parent.addView(remoteDisplayTile);
-
-        if (SHOW_IME_TILE || DEBUG_GONE_TILES) {
-            // IME
-            final QuickSettingsBasicTile imeTile
-                    = new QuickSettingsBasicTile(mContext);
-            imeTile.setImageResource(R.drawable.ic_qs_ime);
-            imeTile.setOnClickListener(new View.OnClickListener() {
-                @Override
-                public void onClick(View v) {
-                    try {
-                        collapsePanels();
-                        Intent intent = new Intent(Settings.ACTION_SHOW_INPUT_METHOD_PICKER);
-                        PendingIntent pendingIntent = PendingIntent.getBroadcast(mContext, 0, intent, 0);
-                        pendingIntent.send();
-                    } catch (Exception e) {}
-                }
-            });
-            mModel.addImeTile(imeTile,
-                    new QuickSettingsModel.BasicRefreshCallback(imeTile)
-                            .setShowWhenEnabled(true));
-            parent.addView(imeTile);
-        }
-
-        // Bug reports
-        final QuickSettingsBasicTile bugreportTile
-                = new QuickSettingsBasicTile(mContext);
-        bugreportTile.setImageResource(com.android.internal.R.drawable.stat_sys_adb);
-        bugreportTile.setTextResource(com.android.internal.R.string.bugreport_title);
-        bugreportTile.setOnClickListener(new View.OnClickListener() {
-            @Override
-            public void onClick(View v) {
-                collapsePanels();
-                showBugreportDialog();
-            }
-        });
-        mModel.addBugreportTile(bugreportTile, new QuickSettingsModel.RefreshCallback() {
-            @Override
-            public void refreshView(QuickSettingsTileView view, State state) {
-                view.setVisibility(state.enabled ? View.VISIBLE : View.GONE);
-            }
-        });
-        parent.addView(bugreportTile);
-        /*
-        QuickSettingsTileView mediaTile = (QuickSettingsTileView)
-                inflater.inflate(R.layout.quick_settings_tile, parent, false);
-        mediaTile.setContent(R.layout.quick_settings_tile_media, inflater);
-        parent.addView(mediaTile);
-        QuickSettingsTileView imeTile = (QuickSettingsTileView)
-                inflater.inflate(R.layout.quick_settings_tile, parent, false);
-        imeTile.setContent(R.layout.quick_settings_tile_ime, inflater);
-        imeTile.setOnClickListener(new View.OnClickListener() {
-            @Override
-            public void onClick(View v) {
-                parent.removeViewAt(0);
-            }
-        });
-        parent.addView(imeTile);
-        */
 
         // SSL CA Cert Warning.
         final QuickSettingsBasicTile sslCaCertWarningTile =
@@ -843,14 +543,6 @@
         dialog.show();
     }
 
-    private void applyBluetoothStatus() {
-        mModel.onBluetoothStateChange(mBluetoothState);
-    }
-
-    private void applyLocationEnabledStatus() {
-        mModel.onLocationSettingsChanged(mLocationController.isLocationEnabled());
-    }
-
     void reloadUserInfo() {
         if (mUserInfoTask != null) {
             mUserInfoTask.cancel(false);
@@ -863,30 +555,20 @@
     }
 
     private final BroadcastReceiver mReceiver = new BroadcastReceiver() {
-        @Override
-        public void onReceive(Context context, Intent intent) {
-            final String action = intent.getAction();
-            if (BluetoothAdapter.ACTION_STATE_CHANGED.equals(action)) {
-                int state = intent.getIntExtra(BluetoothAdapter.EXTRA_STATE,
-                        BluetoothAdapter.ERROR);
-                mBluetoothState.enabled = (state == BluetoothAdapter.STATE_ON);
-                applyBluetoothStatus();
-            } else if (BluetoothAdapter.ACTION_CONNECTION_STATE_CHANGED.equals(action)) {
-                int status = intent.getIntExtra(BluetoothAdapter.EXTRA_CONNECTION_STATE,
-                        BluetoothAdapter.STATE_DISCONNECTED);
-                mBluetoothState.connected = (status == BluetoothAdapter.STATE_CONNECTED);
-                applyBluetoothStatus();
-            } else if (Intent.ACTION_USER_SWITCHED.equals(action)) {
-                reloadUserInfo();
-            } else if (Intent.ACTION_CONFIGURATION_CHANGED.equals(action)) {
-                if (mUseDefaultAvatar) {
-                    queryForUserInformation();
-                }
-            } else if (KeyChain.ACTION_STORAGE_CHANGED.equals(action)) {
-                queryForSslCaCerts();
-            }
-        }
-    };
+		@Override
+		public void onReceive(Context context, Intent intent) {
+			final String action = intent.getAction();
+			if (Intent.ACTION_USER_SWITCHED.equals(action)) {
+				reloadUserInfo();
+			} else if (Intent.ACTION_CONFIGURATION_CHANGED.equals(action)) {
+				if (mUseDefaultAvatar) {
+					queryForUserInformation();
+				}
+			} else if (KeyChain.ACTION_STORAGE_CHANGED.equals(action)) {
+				queryForSslCaCerts();
+			}
+		}
+	};
 
     private final BroadcastReceiver mProfileReceiver = new BroadcastReceiver() {
         @Override
@@ -929,552 +611,9 @@
             }
         }
     }
-=======
-	static final boolean DEBUG_GONE_TILES = false;
-	private static final String TAG = "QuickSettings";
-	public static final boolean SHOW_IME_TILE = false;
-
-	public static final boolean LONG_PRESS_TOGGLES = true;
-
-	private Context mContext;
-	private PanelBar mBar;
-	private QuickSettingsModel mModel;
-	private ViewGroup mContainerView;
-
-	private DisplayManager mDisplayManager;
-	private DevicePolicyManager mDevicePolicyManager;
-	private PhoneStatusBar mStatusBarService;
-	private BluetoothState mBluetoothState;
-	private BluetoothAdapter mBluetoothAdapter;
-	private WifiManager mWifiManager;
-
-	private BluetoothController mBluetoothController;
-	private RotationLockController mRotationLockController;
-	private LocationController mLocationController;
-
-	private AsyncTask<Void, Void, Pair<String, Drawable>> mUserInfoTask;
-	private AsyncTask<Void, Void, Pair<Boolean, Boolean>> mQueryCertTask;
-
-	boolean mTilesSetUp = false;
-	boolean mUseDefaultAvatar = false;
-
-	private Handler mHandler;
-
-	ArrayList<String> mUserInformation = new ArrayList<String>();
-	
-	StatusBarWindowView mStatusBarWindow;
-	PhoneStatusBarView mStatusBarView;
-
-
-	// The set of QuickSettingsTiles that have dynamic spans (and need to be
-	// updated on
-	// configuration change)
-	private final ArrayList<QuickSettingsTileView> mDynamicSpannedTiles = new ArrayList<QuickSettingsTileView>();
-
-	public QuickSettings(Context context, QuickSettingsContainerView container) {
-		mDisplayManager = (DisplayManager) context
-				.getSystemService(Context.DISPLAY_SERVICE);
-		mDevicePolicyManager = (DevicePolicyManager) context
-				.getSystemService(Context.DEVICE_POLICY_SERVICE);
-		mContext = context;
-		mContainerView = container;
-		mModel = new QuickSettingsModel(context);
-
-		mHandler = new Handler();
-
-		IntentFilter filter = new IntentFilter();
-		filter.addAction(Intent.ACTION_USER_SWITCHED);
-		filter.addAction(Intent.ACTION_CONFIGURATION_CHANGED);
-		filter.addAction(KeyChain.ACTION_STORAGE_CHANGED);
-		mContext.registerReceiver(mReceiver, filter);
-
-		IntentFilter profileFilter = new IntentFilter();
-		profileFilter
-				.addAction(ContactsContract.Intents.ACTION_PROFILE_CHANGED);
-		profileFilter.addAction(Intent.ACTION_USER_INFO_CHANGED);
-		mContext.registerReceiverAsUser(mProfileReceiver, UserHandle.ALL,
-				profileFilter, null, null);
-	}
-
-	void setBar(PanelBar bar) {
-		mBar = bar;
-	}
-
-	public void setService(PhoneStatusBar phoneStatusBar) {
-		mStatusBarService = phoneStatusBar;
-	}
-
-	public PhoneStatusBar getService() {
-		return mStatusBarService;
-	}
-
-	void setup(NetworkController networkController,
-			BluetoothController bluetoothController,
-			BatteryController batteryController,
-			LocationController locationController,
-			RotationLockController rotationLockController) {
-		mBluetoothController = bluetoothController;
-		mRotationLockController = rotationLockController;
-		mLocationController = locationController;
-
-		setupQuickSettings();
-		updateResources();
-
-		batteryController.addStateChangedCallback(mModel);
-	}
-
-	private void queryForSslCaCerts() {
-		mQueryCertTask = new AsyncTask<Void, Void, Pair<Boolean, Boolean>>() {
-			@Override
-			protected Pair<Boolean, Boolean> doInBackground(Void... params) {
-				boolean hasCert = DevicePolicyManager.hasAnyCaCertsInstalled();
-				boolean isManaged = mDevicePolicyManager.getDeviceOwner() != null;
-
-				return Pair.create(hasCert, isManaged);
-			}
-
-			@Override
-			protected void onPostExecute(Pair<Boolean, Boolean> result) {
-				super.onPostExecute(result);
-				boolean hasCert = result.first;
-				boolean isManaged = result.second;
-				mModel.setSslCaCertWarningTileInfo(hasCert, isManaged);
-			}
-		};
-		mQueryCertTask.execute();
-	}
-
-	private void queryForUserInformation() {
-		Context currentUserContext = null;
-		UserInfo userInfo = null;
-		try {
-			userInfo = ActivityManagerNative.getDefault().getCurrentUser();
-			currentUserContext = mContext.createPackageContextAsUser("android",
-					0, new UserHandle(userInfo.id));
-		} catch (NameNotFoundException e) {
-			Log.e(TAG, "Couldn't create user context", e);
-			throw new RuntimeException(e);
-		} catch (RemoteException e) {
-			Log.e(TAG, "Couldn't get user info", e);
-		}
-		final int userId = userInfo.id;
-		final String userName = userInfo.name;
-
-		final Context context = currentUserContext;
-		mUserInfoTask = new AsyncTask<Void, Void, Pair<String, Drawable>>() {
-			@Override
-			protected Pair<String, Drawable> doInBackground(Void... params) {
-				final UserManager um = UserManager.get(mContext);
-
-				// Fall back to the UserManager nickname if we can't read the
-				// name from the local
-				// profile below.
-				String name = userName;
-				Drawable avatar = null;
-				Bitmap rawAvatar = um.getUserIcon(userId);
-				if (rawAvatar != null) {
-					avatar = new BitmapDrawable(mContext.getResources(),
-							rawAvatar);
-				} else {
-					avatar = mContext.getResources().getDrawable(
-							R.drawable.ic_qs_default_user);
-					mUseDefaultAvatar = true;
-				}
-
-				// If it's a single-user device, get the profile name, since the
-				// nickname is not
-				// usually valid
-				if (um.getUsers().size() <= 1) {
-					// Try and read the display name from the local profile
-					final Cursor cursor = context.getContentResolver().query(
-							Profile.CONTENT_URI,
-							new String[] { Phone._ID, Phone.DISPLAY_NAME },
-							null, null, null);
-					if (cursor != null) {
-						try {
-							if (cursor.moveToFirst()) {
-								name = cursor.getString(cursor
-										.getColumnIndex(Phone.DISPLAY_NAME));
-							}
-						} finally {
-							cursor.close();
-						}
-					}
-				}
-				return new Pair<String, Drawable>(name, avatar);
-			}
-
-			@Override
-			protected void onPostExecute(Pair<String, Drawable> result) {
-				super.onPostExecute(result);
-				mModel.setUserTileInfo(result.first, result.second);
-				mUserInfoTask = null;
-			}
-		};
-		mUserInfoTask.execute();
-	}
-
-	private void setupQuickSettings() {
-		// Setup the tiles that we are going to be showing (including the
-		// temporary ones)
-		LayoutInflater inflater = LayoutInflater.from(mContext);
-
-		addUserTiles(mContainerView, inflater);
-		addSystemTiles(mContainerView, inflater);
-		addTemporaryTiles(mContainerView, inflater);
-
-		queryForUserInformation();
-		queryForSslCaCerts();
-		mTilesSetUp = true;
-	}
-
-	private void startSettingsActivity(String action) {
-		Intent intent = new Intent(action);
-		startSettingsActivity(intent);
-	}
-
-	private void startSettingsActivity(Intent intent) {
-		startSettingsActivity(intent, true);
-	}
-
-	private void collapsePanels() {
-		getService().animateCollapsePanels();
-	}
-
-	private void startSettingsActivity(Intent intent, boolean onlyProvisioned) {
-		if (onlyProvisioned && !getService().isDeviceProvisioned())
-			return;
-		try {
-			// Dismiss the lock screen when Settings starts.
-			ActivityManagerNative.getDefault().dismissKeyguardOnNextActivity();
-		} catch (RemoteException e) {
-		}
-		intent.setFlags(Intent.FLAG_ACTIVITY_NEW_TASK
-				| Intent.FLAG_ACTIVITY_CLEAR_TOP);
-		mContext.startActivityAsUser(intent, new UserHandle(
-				UserHandle.USER_CURRENT));
-		collapsePanels();
-	}
-
-	private void addUserTiles(ViewGroup parent, LayoutInflater inflater) {
-		QuickSettingsTileView userTile = (QuickSettingsTileView) inflater
-				.inflate(R.layout.quick_settings_tile, parent, false);
-		userTile.setContent(R.layout.quick_settings_tile_user, inflater);
-		userTile.setOnClickListener(new View.OnClickListener() {
-			@Override
-			public void onClick(View v) {
-				collapsePanels();
-
-				Intent mUserDialogIntent = new Intent(Intent.ACTION_ALL_APPS);
-				mUserDialogIntent.setClassName("hive.framework",
-						"hive.framework.user.UserDetailsDialog");
-				mUserDialogIntent.addFlags(Intent.FLAG_ACTIVITY_NEW_TASK);
-				mContext.startActivity(mUserDialogIntent);
-
-			}
-		});
-		mModel.addUserTile(userTile, new QuickSettingsModel.RefreshCallback() {
-			@Override
-			public void refreshView(QuickSettingsTileView view, State state) {
-
-				readInformation();
-				
-
-				String mUserAvatarPath = Environment
-						.getExternalStorageDirectory()
-						+ "/HIVE/User/avatar.png";
-				File mUserAvatarFile = new File(mUserAvatarPath);
-				File mUserInfoFile = new File(Environment
-						.getExternalStorageDirectory()
-						+ "/HIVE/User/information");
-
-				BitmapFactory.Options mBitmapOptions = new BitmapFactory.Options();
-				mBitmapOptions.inPreferredConfig = Bitmap.Config.ARGB_8888;
-				Bitmap mUserAvatar = BitmapFactory.decodeFile(mUserAvatarPath,
-						mBitmapOptions);
-
-				String mDefaultUserName = "NOT LOGGED IN";
-				UserState us = (UserState) state;
-				ImageView iv = (ImageView) view
-						.findViewById(R.id.user_imageview);
-				TextView tv = (TextView) view.findViewById(R.id.user_textview);
-
-				if (mUserAvatarFile.exists() && mUserInfoFile.exists()) {
-					iv.setImageBitmap(mUserAvatar);
-					tv.setText(mUserInformation.get(0).toUpperCase());
-					mStatusBarService.setHIVEUserName(mUserInformation.get(0).toUpperCase());
-				} else {
-					iv.setImageResource(R.drawable.ic_qs_default_user);
-					tv.setText(mDefaultUserName);
-					mStatusBarService.setHIVEUserName("");
-
-				}
-				view.setContentDescription(mContext
-						.getString(R.string.accessibility_quick_settings_user,
-								state.label));
-			}
-
-		});
-
-		parent.addView(userTile);
-		mDynamicSpannedTiles.add(userTile);
-
-		// Brightness
-		final QuickSettingsBasicTile brightnessTile = new QuickSettingsBasicTile(
-				mContext);
-		brightnessTile.setImageResource(R.drawable.ic_qs_brightness_auto_off);
-		brightnessTile.setOnClickListener(new View.OnClickListener() {
-			@Override
-			public void onClick(View v) {
-				collapsePanels();
-				showBrightnessDialog();
-			}
-		});
-		mModel.addBrightnessTile(brightnessTile,
-				new QuickSettingsModel.BasicRefreshCallback(brightnessTile));
-		parent.addView(brightnessTile);
-		mDynamicSpannedTiles.add(brightnessTile);
-
-		// Settings tile
-		final QuickSettingsBasicTile settingsTile = new QuickSettingsBasicTile(
-				mContext);
-		settingsTile.setImageResource(R.drawable.ic_qs_settings);
-		settingsTile.setOnClickListener(new View.OnClickListener() {
-			@Override
-			public void onClick(View v) {
-				Intent mHIVESettingsIntent = new Intent(Intent.ACTION_ALL_APPS);
-				mHIVESettingsIntent.setClassName("hive.framework",
-						"hive.framework.settings.SettingsActivity");
-				mHIVESettingsIntent.addFlags(Intent.FLAG_ACTIVITY_NEW_TASK);
-				mContext.startActivity(mHIVESettingsIntent);
-				collapsePanels();
-			}
-		});
-		mModel.addSettingsTile(settingsTile,
-				new QuickSettingsModel.BasicRefreshCallback(settingsTile));
-		parent.addView(settingsTile);
-		mDynamicSpannedTiles.add(settingsTile);
-	}
-
-	public void readInformation() {
-		File mUserInfoFile = new File(Environment
-				.getExternalStorageDirectory()
-				+ "/HIVE/User/information");
-		
-		mUserInformation.clear();
-		
-		try {
-			BufferedReader mBufferReader = new BufferedReader(
-					new FileReader(mUserInfoFile));
-			String line;
-
-			while ((line = mBufferReader.readLine()) != null) {
-				mUserInformation.add(line);
-			}
-		} catch (IOException e) {
-		}
-	}
-	
-	private void addSystemTiles(ViewGroup parent, LayoutInflater inflater) {
-
-		// Battery
-		final QuickSettingsTileView batteryTile = (QuickSettingsTileView) inflater
-				.inflate(R.layout.quick_settings_tile, parent, false);
-		batteryTile.setContent(R.layout.quick_settings_tile_battery, inflater);
-		batteryTile.setOnClickListener(new View.OnClickListener() {
-			@Override
-			public void onClick(View v) {
-				startSettingsActivity(Intent.ACTION_POWER_USAGE_SUMMARY);
-			}
-		});
-		mModel.addBatteryTile(batteryTile,
-				new QuickSettingsModel.RefreshCallback() {
-					@Override
-					public void refreshView(QuickSettingsTileView unused,
-							State state) {
-						QuickSettingsModel.BatteryState batteryState = (QuickSettingsModel.BatteryState) state;
-						String t;
-						if (batteryState.batteryLevel == 100) {
-							t = mContext
-									.getString(R.string.quick_settings_battery_charged_label);
-						} else {
-							t = batteryState.pluggedIn ? mContext
-									.getString(
-											R.string.quick_settings_battery_charging_label,
-											batteryState.batteryLevel)
-									: mContext
-											.getString(
-													R.string.status_bar_settings_battery_meter_format,
-													batteryState.batteryLevel);
-						}
-						((TextView) batteryTile.findViewById(R.id.text))
-								.setText(t);
-						batteryTile.setContentDescription(mContext.getString(
-								R.string.accessibility_quick_settings_battery,
-								t));
-					}
-				});
-		parent.addView(batteryTile);
-	}
-
-	private void addTemporaryTiles(final ViewGroup parent,
-			final LayoutInflater inflater) {
-		
-		// SSL CA Cert Warning.
-		final QuickSettingsBasicTile sslCaCertWarningTile = new QuickSettingsBasicTile(
-				mContext, null, R.layout.quick_settings_tile_monitoring);
-		sslCaCertWarningTile.setOnClickListener(new View.OnClickListener() {
-			@Override
-			public void onClick(View v) {
-				collapsePanels();
-				startSettingsActivity(Settings.ACTION_MONITORING_CERT_INFO);
-			}
-		});
-
-		sslCaCertWarningTile
-				.setImageResource(com.android.internal.R.drawable.indicator_input_error);
-		sslCaCertWarningTile.setTextResource(R.string.ssl_ca_cert_warning);
-
-		mModel.addSslCaCertWarningTile(sslCaCertWarningTile,
-				new QuickSettingsModel.BasicRefreshCallback(
-						sslCaCertWarningTile).setShowWhenEnabled(true));
-		parent.addView(sslCaCertWarningTile);
-	}
-
-	void updateResources() {
-		Resources r = mContext.getResources();
-
-		// Update the model
-		mModel.updateResources();
-
-		// Update the User, Time, and Settings tiles spans, and reset everything
-		// else
-		int span = r
-				.getInteger(R.integer.quick_settings_user_time_settings_tile_span);
-		for (QuickSettingsTileView v : mDynamicSpannedTiles) {
-			v.setColumnSpan(span);
-		}
-		((QuickSettingsContainerView) mContainerView).updateResources();
-		mContainerView.requestLayout();
-	}
-
-	private void showBrightnessDialog() {
-		Intent intent = new Intent(Intent.ACTION_SHOW_BRIGHTNESS_DIALOG);
-		mContext.sendBroadcast(intent);
-	}
-
-	private void showBugreportDialog() {
-		final AlertDialog.Builder builder = new AlertDialog.Builder(mContext);
-		builder.setPositiveButton(com.android.internal.R.string.report,
-				new OnClickListener() {
-					@Override
-					public void onClick(DialogInterface dialog, int which) {
-						if (which == DialogInterface.BUTTON_POSITIVE) {
-							// Add a little delay before executing, to give the
-							// dialog a chance to go away before it takes a
-							// screenshot.
-							mHandler.postDelayed(new Runnable() {
-								@Override
-								public void run() {
-									try {
-										ActivityManagerNative.getDefault()
-												.requestBugReport();
-									} catch (RemoteException e) {
-									}
-								}
-							}, 500);
-						}
-					}
-				});
-		builder.setMessage(com.android.internal.R.string.bugreport_message);
-		builder.setTitle(com.android.internal.R.string.bugreport_title);
-		builder.setCancelable(true);
-		final Dialog dialog = builder.create();
-		dialog.getWindow()
-				.setType(WindowManager.LayoutParams.TYPE_SYSTEM_ALERT);
-		try {
-			WindowManagerGlobal.getWindowManagerService().dismissKeyguard();
-		} catch (RemoteException e) {
-		}
-		dialog.show();
-	}
-
-	void reloadUserInfo() {
-		if (mUserInfoTask != null) {
-			mUserInfoTask.cancel(false);
-			mUserInfoTask = null;
-		}
-		if (mTilesSetUp) {
-			queryForUserInformation();
-			queryForSslCaCerts();
-		}
-	}
-
-	private final BroadcastReceiver mReceiver = new BroadcastReceiver() {
-		@Override
-		public void onReceive(Context context, Intent intent) {
-			final String action = intent.getAction();
-			if (Intent.ACTION_USER_SWITCHED.equals(action)) {
-				reloadUserInfo();
-			} else if (Intent.ACTION_CONFIGURATION_CHANGED.equals(action)) {
-				if (mUseDefaultAvatar) {
-					queryForUserInformation();
-				}
-			} else if (KeyChain.ACTION_STORAGE_CHANGED.equals(action)) {
-				queryForSslCaCerts();
-			}
-		}
-	};
-
-	private final BroadcastReceiver mProfileReceiver = new BroadcastReceiver() {
-		@Override
-		public void onReceive(Context context, Intent intent) {
-			final String action = intent.getAction();
-			if (ContactsContract.Intents.ACTION_PROFILE_CHANGED.equals(action)
-					|| Intent.ACTION_USER_INFO_CHANGED.equals(action)) {
-				try {
-					final int currentUser = ActivityManagerNative.getDefault()
-							.getCurrentUser().id;
-					final int changedUser = intent.getIntExtra(
-							Intent.EXTRA_USER_HANDLE, getSendingUserId());
-					if (changedUser == currentUser) {
-						reloadUserInfo();
-					}
-				} catch (RemoteException e) {
-					Log.e(TAG,
-							"Couldn't get current user id for profile change",
-							e);
-				}
-			}
-
-		}
-	};
-
-	private abstract static class NetworkActivityCallback implements
-			QuickSettingsModel.RefreshCallback {
-		private final long mDefaultDuration = new ValueAnimator().getDuration();
-		private final long mShortDuration = mDefaultDuration / 3;
-
-		public void setActivity(View view, ActivityState state) {
-			setVisibility(view.findViewById(R.id.activity_in), state.activityIn);
-			setVisibility(view.findViewById(R.id.activity_out),
-					state.activityOut);
-		}
-
-		private void setVisibility(View view, boolean visible) {
-			final float newAlpha = visible ? 1 : 0;
-			if (view.getAlpha() != newAlpha) {
-				view.animate()
-						.setDuration(
-								visible ? mShortDuration : mDefaultDuration)
-						.alpha(newAlpha).start();
-			}
-		}
-	}
 
 	public void updateSettingsTile() {
 		readInformation();
 		mModel.refreshUserTile();
 	}
->>>>>>> ca96f330
 }