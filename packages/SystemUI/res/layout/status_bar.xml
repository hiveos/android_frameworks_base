--- conflicted
+++ resolved
@@ -18,34 +18,36 @@
 */
 -->
 
-
-<!-- android:background="@drawable/status_bar_closed_default_background" -->
-<com.android.systemui.statusbar.phone.PhoneStatusBarView xmlns:android="http://schemas.android.com/apk/res/android"
+<!--    android:background="@drawable/status_bar_closed_default_background" -->
+<com.android.systemui.statusbar.phone.PhoneStatusBarView
+    xmlns:android="http://schemas.android.com/apk/res/android"
     xmlns:systemui="http://schemas.android.com/apk/res/com.android.systemui"
     android:id="@+id/status_bar"
     android:background="@drawable/system_bar_background"
+    android:orientation="vertical"
+    android:focusable="true"
     android:descendantFocusability="afterDescendants"
     android:fitsSystemWindows="true"
-    android:focusable="true"
-    android:orientation="vertical" >
+    >
 
     <ImageView
         android:id="@+id/notification_lights_out"
         android:layout_width="@dimen/status_bar_icon_size"
         android:layout_height="match_parent"
+        android:paddingStart="6dip"
         android:paddingBottom="2dip"
-        android:paddingStart="6dip"
+        android:src="@drawable/ic_sysbar_lights_out_dot_small"
         android:scaleType="center"
-        android:src="@drawable/ic_sysbar_lights_out_dot_small"
-        android:visibility="gone" />
+        android:visibility="gone"
+        />
 
-    <LinearLayout
-        android:id="@+id/status_bar_contents"
+    <LinearLayout android:id="@+id/status_bar_contents"
         android:layout_width="match_parent"
         android:layout_height="match_parent"
+        android:paddingStart="6dip"
+        android:paddingEnd="6dip"
         android:orientation="horizontal"
-        android:paddingEnd="6dip"
-        android:paddingStart="6dip" >
+        >
 
         <LinearLayout
             android:id="@+id/notification_icon_area"
@@ -68,120 +70,103 @@
                 android:layout_width="@dimen/status_bar_icon_size"
                 android:layout_height="match_parent"
                 android:src="@drawable/stat_notify_more"
-                android:visibility="gone" />
+                android:visibility="gone"
+                />
 
-            <com.android.systemui.statusbar.phone.IconMerger
-                android:id="@+id/notificationIcons"
+            <com.android.systemui.statusbar.phone.IconMerger android:id="@+id/notificationIcons"
                 android:layout_width="match_parent"
                 android:layout_height="match_parent"
                 android:layout_alignParentStart="true"
                 android:gravity="center_vertical"
-                android:orientation="horizontal" />
+                android:orientation="horizontal"/>  
         </LinearLayout>
 
-        <LinearLayout
-            android:id="@+id/system_icon_area"
+        <LinearLayout android:id="@+id/system_icon_area"
             android:layout_width="wrap_content"
             android:layout_height="match_parent"
-            android:orientation="horizontal" >
+            android:orientation="horizontal">
 
-            <LinearLayout
-                android:id="@+id/statusIcons"
+            <LinearLayout android:id="@+id/statusIcons"
                 android:layout_width="wrap_content"
                 android:layout_height="match_parent"
                 android:gravity="center_vertical"
-                android:orientation="horizontal" />
-
+                android:orientation="horizontal"/>    
+    
             <LinearLayout
                 android:id="@+id/signal_battery_cluster"
                 android:layout_width="wrap_content"
                 android:layout_height="match_parent"
+                android:paddingStart="2dp"
+                android:orientation="horizontal"
                 android:gravity="center"
-                android:orientation="horizontal"
-                android:paddingStart="2dp" >
-
-                <include
+                >
+                <include layout="@layout/signal_cluster_view" 
                     android:id="@+id/signal_cluster"
                     android:layout_width="wrap_content"
                     android:layout_height="wrap_content"
-<<<<<<< HEAD
                     />
-                <!-- battery must be padded below to match assets -->
-=======
-                    layout="@layout/signal_cluster_view" />
                 <!-- battery must be padded below by 2px to match assets -->
-
->>>>>>> ca96f330
                 <com.android.systemui.BatteryMeterView
                     android:id="@+id/battery"
+                    android:layout_height="16dp"
                     android:layout_width="10.5dp"
-<<<<<<< HEAD
-                    android:layout_marginBottom="0.33dp"
+                    android:layout_marginBottom="2px"
                     android:layout_marginStart="4dip"
                     />
-=======
-                    android:layout_height="16dp"
-                    android:layout_marginBottom="2px"
-                    android:layout_marginStart="4dip" />
->>>>>>> ca96f330
             </LinearLayout>
-
+    
             <com.android.systemui.statusbar.policy.Clock
                 android:id="@+id/clock"
+                android:textAppearance="@style/TextAppearance.StatusBar.Clock"
                 android:layout_width="wrap_content"
                 android:layout_height="match_parent"
+                android:singleLine="true"
+                android:paddingStart="6dip"
                 android:gravity="center_vertical|start"
-                android:paddingStart="6dip"
-                android:singleLine="true"
-                android:textAppearance="@style/TextAppearance.StatusBar.Clock" />
+                />
         </LinearLayout>
     </LinearLayout>
-
-    <LinearLayout
-        android:id="@+id/ticker"
+        
+    <LinearLayout android:id="@+id/ticker"
         android:layout_width="match_parent"
         android:layout_height="match_parent"
+        android:paddingStart="6dip"
         android:animationCache="false"
-        android:orientation="horizontal"
-        android:paddingStart="6dip" >
-
-        <ImageSwitcher
-            android:id="@+id/tickerIcon"
+        android:orientation="horizontal" >
+        <ImageSwitcher android:id="@+id/tickerIcon"
             android:layout_width="@dimen/status_bar_icon_size"
             android:layout_height="@dimen/status_bar_icon_size"
-            android:layout_marginEnd="4dip" >
-
+            android:layout_marginEnd="4dip"
+            >
             <com.android.systemui.statusbar.AnimatedImageView
                 android:layout_width="@dimen/status_bar_icon_size"
                 android:layout_height="@dimen/status_bar_icon_size"
-                android:scaleType="center" />
-
+                android:scaleType="center"
+                />
             <com.android.systemui.statusbar.AnimatedImageView
                 android:layout_width="@dimen/status_bar_icon_size"
                 android:layout_height="@dimen/status_bar_icon_size"
-                android:scaleType="center" />
+                android:scaleType="center"
+                />
         </ImageSwitcher>
-
-        <com.android.systemui.statusbar.phone.TickerView
-            android:id="@+id/tickerText"
+        <com.android.systemui.statusbar.phone.TickerView android:id="@+id/tickerText"
             android:layout_width="0dip"
+            android:layout_weight="1"
             android:layout_height="wrap_content"
-            android:layout_weight="1"
-            android:paddingEnd="10dip"
-            android:paddingTop="2dip" >
-
+            android:paddingTop="2dip"
+            android:paddingEnd="10dip">
             <TextView
+                android:textAppearance="@style/TextAppearance.StatusBar.PhoneTicker"
                 android:layout_width="match_parent"
                 android:layout_height="wrap_content"
                 android:singleLine="true"
-                android:textAppearance="@style/TextAppearance.StatusBar.PhoneTicker" />
-
+                />
             <TextView
+                android:textAppearance="@style/TextAppearance.StatusBar.PhoneTicker"
                 android:layout_width="match_parent"
                 android:layout_height="wrap_content"
                 android:singleLine="true"
-                android:textAppearance="@style/TextAppearance.StatusBar.PhoneTicker" />
+                />
         </com.android.systemui.statusbar.phone.TickerView>
     </LinearLayout>
-
 </com.android.systemui.statusbar.phone.PhoneStatusBarView>