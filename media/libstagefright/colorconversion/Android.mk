LOCAL_PATH:= $(call my-dir)
include $(CLEAR_VARS)

LOCAL_SRC_FILES:=                     \
        ColorConverter.cpp            \
        SoftwareRenderer.cpp

LOCAL_C_INCLUDES := \
<<<<<<< HEAD
        $(TOP)/external/opencore/extern_libs_v2/khronos/openmax/include \
        $(TOP)/hardware/msm7k
=======
        $(TOP)/frameworks/base/include/media/stagefright/openmax
>>>>>>> fb474872

LOCAL_SHARED_LIBRARIES :=       \
        libbinder               \
        libmedia                \
        libutils                \
        libui                   \
        libcutils				\
        libsurfaceflinger_client\
        libcamera_client

# ifeq ($(TARGET_BOARD_PLATFORM),msm7k)
ifeq ($(TARGET_PRODUCT),passion)
	LOCAL_CFLAGS += -DHAS_YCBCR420_SP_ADRENO
endif

LOCAL_MODULE:= libstagefright_color_conversion

include $(BUILD_SHARED_LIBRARY)<|MERGE_RESOLUTION|>--- conflicted
+++ resolved
@@ -6,12 +6,8 @@
         SoftwareRenderer.cpp
 
 LOCAL_C_INCLUDES := \
-<<<<<<< HEAD
-        $(TOP)/external/opencore/extern_libs_v2/khronos/openmax/include \
+        $(TOP)/frameworks/base/include/media/stagefright/openmax
         $(TOP)/hardware/msm7k
-=======
-        $(TOP)/frameworks/base/include/media/stagefright/openmax
->>>>>>> fb474872
 
 LOCAL_SHARED_LIBRARIES :=       \
         libbinder               \
