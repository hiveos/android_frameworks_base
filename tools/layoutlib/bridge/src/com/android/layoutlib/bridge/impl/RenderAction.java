--- conflicted
+++ resolved
@@ -273,10 +273,7 @@
             mContext.getRenderResources().setLogger(null);
         }
 
-<<<<<<< HEAD
-=======
         mContext = null;
->>>>>>> ca96f330
     }
 
     public static BridgeContext getCurrentContext() {
