/*
 * Copyright (C) 2007 The Android Open Source Project
 *
 * Licensed under the Apache License, Version 2.0 (the "License");
 * you may not use this file except in compliance with the License.
 * You may obtain a copy of the License at
 *
 *      http://www.apache.org/licenses/LICENSE-2.0
 *
 * Unless required by applicable law or agreed to in writing, software
 * distributed under the License is distributed on an "AS IS" BASIS,
 * WITHOUT WARRANTIES OR CONDITIONS OF ANY KIND, either express or implied.
 * See the License for the specific language governing permissions and
 * limitations under the License.
 */

package com.android.dumprendertree;

import android.app.Activity;
import android.app.AlertDialog;
import android.content.DialogInterface;
import android.content.Intent;
import android.content.DialogInterface.OnClickListener;
import android.graphics.Bitmap;
import android.net.http.SslError;
import android.os.Bundle;
import android.os.Handler;
import android.os.Message;
import android.util.Log;
import android.view.ViewGroup;
import android.webkit.HttpAuthHandler;
import android.webkit.JsPromptResult;
import android.webkit.JsResult;
import android.webkit.SslErrorHandler;
import android.webkit.WebChromeClient;
import android.webkit.WebSettings;
import android.webkit.WebStorage;
import android.webkit.WebView;
import android.webkit.WebViewClient;
import android.widget.LinearLayout;

import java.io.BufferedReader;
import java.io.File;
import java.io.FileOutputStream;
import java.io.FileReader;
import java.io.IOException;
import java.net.MalformedURLException;
import java.net.URL;
import java.util.Vector;

public class TestShellActivity extends Activity implements LayoutTestController {

    static enum DumpDataType {DUMP_AS_TEXT, EXT_REPR, NO_OP}

    public class AsyncHandler extends Handler {
        @Override
        public void handleMessage(Message msg) {
            if (msg.what == MSG_TIMEOUT) {
                mTimedOut = true;
                if(mCallback != null)
                    mCallback.timedOut(mWebView.getUrl());
                requestWebKitData();
                return;
            } else if (msg.what == MSG_WEBKIT_DATA) {
                TestShellActivity.this.dump(mTimedOut, (String)msg.obj);
                return;
            }

            super.handleMessage(msg);
        }
    }

    public void requestWebKitData() {
        Message callback = mHandler.obtainMessage(MSG_WEBKIT_DATA);

        if (mRequestedWebKitData)
            throw new AssertionError("Requested webkit data twice: " + mWebView.getUrl());

        mRequestedWebKitData = true;
        switch (mDumpDataType) {
            case DUMP_AS_TEXT:
                mWebView.documentAsText(callback);
                break;
            case EXT_REPR:
                mWebView.externalRepresentation(callback);
                break;
            default:
                finished();
                break;
        }
    }

    @Override
    protected void onCreate(Bundle icicle) {
        super.onCreate(icicle);

        LinearLayout contentView = new LinearLayout(this);
        contentView.setOrientation(LinearLayout.VERTICAL);
        setContentView(contentView);

        mWebView = new WebView(this);
        mEventSender = new WebViewEventSender(mWebView);
        mCallbackProxy = new CallbackProxy(mEventSender, this);

        setupWebViewForLayoutTests(mWebView, mCallbackProxy);

        contentView.addView(mWebView, new LinearLayout.LayoutParams(ViewGroup.LayoutParams.FILL_PARENT, ViewGroup.LayoutParams.FILL_PARENT, 0.0f));
<<<<<<< HEAD
 
=======

        mWebView.getSettings().setLayoutAlgorithm(WebSettings.LayoutAlgorithm.NORMAL);

>>>>>>> 53e083c9
        mHandler = new AsyncHandler();

        Intent intent = getIntent();
        if (intent != null) {
            executeIntent(intent);
        }
    }

    @Override
    protected void onNewIntent(Intent intent) {
        super.onNewIntent(intent);
        executeIntent(intent);
    }

    private void executeIntent(Intent intent) {
        resetTestStatus();
        if (!Intent.ACTION_VIEW.equals(intent.getAction())) {
            return;
        }

        mTestUrl = intent.getStringExtra(TEST_URL);
        if (mTestUrl == null) {
            mUiAutoTestPath = intent.getStringExtra(UI_AUTO_TEST);
            if(mUiAutoTestPath != null) {
                beginUiAutoTest();
            }
            return;
        }

        mResultFile = intent.getStringExtra(RESULT_FILE);
        mTimeoutInMillis = intent.getIntExtra(TIMEOUT_IN_MILLIS, 0);

        Log.v(LOGTAG, "  Loading " + mTestUrl);
        mWebView.loadUrl(mTestUrl);

        if (mTimeoutInMillis > 0) {
            // Create a timeout timer
            Message m = mHandler.obtainMessage(MSG_TIMEOUT);
            mHandler.sendMessageDelayed(m, mTimeoutInMillis);
        }
    }

    private void beginUiAutoTest() {
        try {
            mTestListReader = new BufferedReader(
                    new FileReader(mUiAutoTestPath));
        } catch (IOException ioe) {
            Log.e(LOGTAG, "Failed to open test list for read.", ioe);
            finishUiAutoTest();
            return;
        }
        moveToNextTest();
    }

    private void finishUiAutoTest() {
        try {
            if(mTestListReader != null)
                mTestListReader.close();
        } catch (IOException ioe) {
            Log.w(LOGTAG, "Failed to close test list file.", ioe);
        }
        finished();
    }

    private void moveToNextTest() {
        String url = null;
        try {
            url = mTestListReader.readLine();
        } catch (IOException ioe) {
            Log.e(LOGTAG, "Failed to read next test.", ioe);
            finishUiAutoTest();
            return;
        }
        if (url == null) {
            mUiAutoTestPath = null;
            finishUiAutoTest();
            AlertDialog.Builder builder = new AlertDialog.Builder(this);
            builder.setMessage("All tests finished. Exit?")
                   .setCancelable(false)
                   .setPositiveButton("Yes", new OnClickListener(){
                       public void onClick(DialogInterface dialog, int which) {
                           TestShellActivity.this.finish();
                       }
                   })
                   .setNegativeButton("No", new OnClickListener(){
                       public void onClick(DialogInterface dialog, int which) {
                           dialog.cancel();
                       }
                   });
            builder.create().show();
            return;
        }
        url = "file://" + url;
        Intent intent = new Intent(Intent.ACTION_VIEW);
        intent.addFlags(Intent.FLAG_ACTIVITY_SINGLE_TOP);
        intent.putExtra(TestShellActivity.TEST_URL, url);
        intent.putExtra(TIMEOUT_IN_MILLIS, 10000);
        executeIntent(intent);
    }

    @Override
    protected void onStop() {
        super.onStop();
        mWebView.stopLoading();
    }

    @Override
    protected void onDestroy() {
        super.onDestroy();
        mWebView.destroy();
        mWebView = null;
    }

    @Override
    public void onLowMemory() {
        super.onLowMemory();
        Log.e(LOGTAG, "Low memory, kill self");
        System.exit(1);
    }

    // Dump the page
    public void dump(boolean timeout, String webkitData) {
        if (mResultFile == null || mResultFile.length() == 0) {
            finished();
            return;
        }

        try {
            File parentDir = new File(mResultFile).getParentFile();
            if (!parentDir.exists()) {
                parentDir.mkdirs();
            }

            FileOutputStream os = new FileOutputStream(mResultFile);
            if (timeout) {
                Log.w("Layout test: Timeout", mResultFile);
                os.write(TIMEOUT_STR.getBytes());
                os.write('\n');
            }
            if (mDumpTitleChanges)
                os.write(mTitleChanges.toString().getBytes());
            if (mDialogStrings != null)
                os.write(mDialogStrings.toString().getBytes());
            mDialogStrings = null;
            if (mDatabaseCallbackStrings != null)
                os.write(mDatabaseCallbackStrings.toString().getBytes());
            mDatabaseCallbackStrings = null;
            if (mConsoleMessages != null)
                os.write(mConsoleMessages.toString().getBytes());
            mConsoleMessages = null;
            if (webkitData != null)
                os.write(webkitData.getBytes());
            os.flush();
            os.close();
        } catch (IOException ex) {
            Log.e(LOGTAG, "Cannot write to " + mResultFile + ", " + ex.getMessage());
        }

        finished();
    }

    public void setCallback(TestShellCallback callback) {
        mCallback = callback;
    }

    public void finished() {
        if (mUiAutoTestPath != null) {
            //don't really finish here
            moveToNextTest();
        } else {
            if (mCallback != null) {
                mCallback.finished();
            }
        }
    }

    public void setDefaultDumpDataType(DumpDataType defaultDumpDataType) {
        mDefaultDumpDataType = defaultDumpDataType;
    }

    // .......................................
    // LayoutTestController Functions
    public void dumpAsText() {
        mDumpDataType = DumpDataType.DUMP_AS_TEXT;
        if (mWebView != null) {
            String url = mWebView.getUrl();
            Log.v(LOGTAG, "dumpAsText called: "+url);
        }
    }

    public void waitUntilDone() {
        mWaitUntilDone = true;
        String url = mWebView.getUrl();
        Log.v(LOGTAG, "waitUntilDone called: " + url);
    }

    public void notifyDone() {
        String url = mWebView.getUrl();
        Log.v(LOGTAG, "notifyDone called: " + url);
        if (mWaitUntilDone) {
            mWaitUntilDone = false;
            mChromeClient.onProgressChanged(mWebView, 100);
        }
    }

    public void display() {
        mWebView.invalidate();
    }

    public void clearBackForwardList() {
        mWebView.clearHistory();

    }

    public void dumpBackForwardList() {
        //printf("\n============== Back Forward List ==============\n");
        // mWebHistory
        //printf("===============================================\n");

    }

    public void dumpChildFrameScrollPositions() {
        // TODO Auto-generated method stub

    }

    public void dumpEditingCallbacks() {
        // TODO Auto-generated method stub

    }

    public void dumpSelectionRect() {
        // TODO Auto-generated method stub

    }

    public void dumpTitleChanges() {
        if (!mDumpTitleChanges) {
            mTitleChanges = new StringBuffer();
        }
        mDumpTitleChanges = true;
    }

    public void keepWebHistory() {
        if (!mKeepWebHistory) {
            mWebHistory = new Vector();
        }
        mKeepWebHistory = true;
    }

    public void queueBackNavigation(int howfar) {
        // TODO Auto-generated method stub

    }

    public void queueForwardNavigation(int howfar) {
        // TODO Auto-generated method stub

    }

    public void queueLoad(String Url, String frameTarget) {
        // TODO Auto-generated method stub

    }

    public void queueReload() {
        mWebView.reload();
    }

    public void queueScript(String scriptToRunInCurrentContext) {
        mWebView.loadUrl("javascript:"+scriptToRunInCurrentContext);
    }

    public void repaintSweepHorizontally() {
        // TODO Auto-generated method stub

    }

    public void setAcceptsEditing(boolean b) {
        // TODO Auto-generated method stub

    }

    public void setMainFrameIsFirstResponder(boolean b) {
        // TODO Auto-generated method stub

    }

    public void setWindowIsKey(boolean b) {
        // This is meant to show/hide the window. The best I can find
        // is setEnabled()
        mWebView.setEnabled(b);
    }

    public void testRepaint() {
        mWebView.invalidate();
    }

<<<<<<< HEAD
    public void dumpDatabaseCallbacks() {
        Log.v(LOGTAG, "dumpDatabaseCallbacks called.");
        mDumpDatabaseCallbacks = true;
    }

    public void setCanOpenWindows() {
        Log.v(LOGTAG, "setCanOpenWindows called.");
        mCanOpenWindows = true;
    }

    private final WebViewClient mViewClient = new WebViewClient(){
        @Override
        public void onPageFinished(WebView view, String url) {
            Log.v(LOGTAG, "onPageFinished, url=" + url);
            super.onPageFinished(view, url);
        }

        @Override
        public void onPageStarted(WebView view, String url, Bitmap favicon) {
            Log.v(LOGTAG, "onPageStarted, url=" + url);
            super.onPageStarted(view, url, favicon);
        }

        @Override
        public void onReceivedError(WebView view, int errorCode, String description,
                String failingUrl) {
            Log.v(LOGTAG, "onReceivedError, errorCode=" + errorCode
                    + ", desc=" + description + ", url=" + failingUrl);
            super.onReceivedError(view, errorCode, description, failingUrl);
        }

        @Override
        public void onReceivedHttpAuthRequest(WebView view, HttpAuthHandler handler,
                String host, String realm) {
            handler.cancel();
        }

        @Override
        public void onReceivedSslError(WebView view, SslErrorHandler handler,
                SslError error) {
            handler.proceed();
        }
    };


=======
>>>>>>> 53e083c9
    private final WebChromeClient mChromeClient = new WebChromeClient() {
        @Override
        public void onProgressChanged(WebView view, int newProgress) {
            if (newProgress == 100) {
                if (!mTimedOut && !mWaitUntilDone && !mRequestedWebKitData) {
                    String url = mWebView.getUrl();
                    Log.v(LOGTAG, "Finished: "+ url);
                    mHandler.removeMessages(MSG_TIMEOUT);
                    requestWebKitData();
                } else {
                    String url = mWebView.getUrl();
                    if (mTimedOut) {
                        Log.v(LOGTAG, "Timed out before finishing: " + url);
                    } else if (mWaitUntilDone) {
                        Log.v(LOGTAG, "Waiting for notifyDone: " + url);
                    } else if (mRequestedWebKitData) {
                        Log.v(LOGTAG, "Requested webkit data ready: " + url);
                    }
                }
            }
        }

        @Override
        public void onReceivedTitle(WebView view, String title) {
            if (title.length() > 30)
                title = "..."+title.substring(title.length()-30);
            setTitle(title);
            if (mDumpTitleChanges) {
                mTitleChanges.append("TITLE CHANGED: ");
                mTitleChanges.append(title);
                mTitleChanges.append("\n");
            }
        }

        @Override
        public boolean onJsAlert(WebView view, String url, String message,
                JsResult result) {
            if (mDialogStrings == null) {
                mDialogStrings = new StringBuffer();
            }
            mDialogStrings.append("ALERT: ");
            mDialogStrings.append(message);
            mDialogStrings.append('\n');
            result.confirm();
            return true;
        }

        @Override
        public boolean onJsConfirm(WebView view, String url, String message,
                JsResult result) {
            if (mDialogStrings == null) {
                mDialogStrings = new StringBuffer();
            }
            mDialogStrings.append("CONFIRM: ");
            mDialogStrings.append(message);
            mDialogStrings.append('\n');
            result.confirm();
            return true;
        }

        @Override
        public boolean onJsPrompt(WebView view, String url, String message,
                String defaultValue, JsPromptResult result) {
            if (mDialogStrings == null) {
                mDialogStrings = new StringBuffer();
            }
            mDialogStrings.append("PROMPT: ");
            mDialogStrings.append(message);
            mDialogStrings.append(", default text: ");
            mDialogStrings.append(defaultValue);
            mDialogStrings.append('\n');
            result.confirm();
            return true;
        }

        @Override
        public void onExceededDatabaseQuota(String url_str,
                String databaseIdentifier, long currentQuota,
                WebStorage.QuotaUpdater callback) {
            if (mDumpDatabaseCallbacks) {
                if (mDatabaseCallbackStrings == null) {
                    mDatabaseCallbackStrings = new StringBuffer();
                }

                String protocol = "";
                String host = "";
                int port = 0;

                try {
                    URL url = new URL(url_str);
                    protocol = url.getProtocol();
                    host = url.getHost();
                    if (url.getPort() > -1) {
                        port = url.getPort();
                    }
                } catch (MalformedURLException e) {}

                String databaseCallbackString =
                        "UI DELEGATE DATABASE CALLBACK: " +
                        "exceededDatabaseQuotaForSecurityOrigin:{" + protocol +
                        ", " + host + ", " + port + "} database:" +
                        databaseIdentifier + "\n";
                Log.v(LOGTAG, "LOG: "+databaseCallbackString);
                mDatabaseCallbackStrings.append(databaseCallbackString);
            }
            // Give 5MB more quota.
            callback.updateQuota(currentQuota + 1024 * 1024 * 5);
        }

        @Override
        public void addMessageToConsole(String message, int lineNumber,
                String sourceID) {
            if (mConsoleMessages == null) {
                mConsoleMessages = new StringBuffer();
            }
            String consoleMessage = "CONSOLE MESSAGE: line "
                    + lineNumber +": "+ message +"\n";
            mConsoleMessages.append(consoleMessage);
            Log.v(LOGTAG, "LOG: "+consoleMessage);
        }

        @Override
        public boolean onCreateWindow(WebView view, boolean dialog,
                boolean userGesture, Message resultMsg) {
            if (!mCanOpenWindows) {
                return false;
            }

            // We never display the new window, just create the view and
            // allow it's content to execute and be recorded by the test
            // runner.

            WebView newWindowView = new WebView(TestShellActivity.this);
            setupWebViewForLayoutTests(newWindowView, mCallbackProxy);
            WebView.WebViewTransport transport =
                    (WebView.WebViewTransport) resultMsg.obj;
            transport.setWebView(newWindowView);
            resultMsg.sendToTarget();
            return true;
        }
    };

    private void resetTestStatus() {
        mWaitUntilDone = false;
        mDumpDataType = mDefaultDumpDataType;
        mTimedOut = false;
        mDumpTitleChanges = false;
        mRequestedWebKitData = false;
        mDumpDatabaseCallbacks = false;
        mCanOpenWindows = false;
        mEventSender.resetMouse();
    }

<<<<<<< HEAD
    private void setupWebViewForLayoutTests(WebView webview, CallbackProxy callbackProxy) {
        if (webview == null) {
            return;
        }

        WebSettings settings = webview.getSettings();
        settings.setJavaScriptEnabled(true);
        settings.setJavaScriptCanOpenWindowsAutomatically(true);
        settings.setSupportMultipleWindows(true);
        settings.setLayoutAlgorithm(WebSettings.LayoutAlgorithm.NORMAL);
        settings.setDatabaseEnabled(true);
        settings.setDatabasePath(getDir("databases",0).getAbsolutePath());
        settings.setDomStorageEnabled(true);

        webview.addJavascriptInterface(callbackProxy, "layoutTestController");
        webview.addJavascriptInterface(callbackProxy, "eventSender");

        webview.setWebChromeClient(mChromeClient);
        webview.setWebViewClient(mViewClient);
    }

=======
>>>>>>> 53e083c9
    private WebView mWebView;
    private WebViewEventSender mEventSender;
    private AsyncHandler mHandler;
    private TestShellCallback mCallback;

    private CallbackProxy mCallbackProxy;

    private String mTestUrl;
    private String mResultFile;
    private int mTimeoutInMillis;
    private String mUiAutoTestPath;
    private BufferedReader mTestListReader;

    // States
    private boolean mTimedOut;
    private boolean mRequestedWebKitData;
    private boolean mFinishedRunning;

    // Layout test controller variables.
    private DumpDataType mDumpDataType;
    private DumpDataType mDefaultDumpDataType = DumpDataType.EXT_REPR;
    private boolean mWaitUntilDone;
    private boolean mDumpTitleChanges;
    private StringBuffer mTitleChanges;
    private StringBuffer mDialogStrings;
    private boolean mKeepWebHistory;
    private Vector mWebHistory;
    private boolean mDumpDatabaseCallbacks;
    private StringBuffer mDatabaseCallbackStrings;
    private StringBuffer mConsoleMessages;
    private boolean mCanOpenWindows;

    static final String TIMEOUT_STR = "**Test timeout";

    static final int MSG_TIMEOUT = 0;
    static final int MSG_WEBKIT_DATA = 1;

    static final String LOGTAG="TestShell";

    static final String TEST_URL = "TestUrl";
    static final String RESULT_FILE = "ResultFile";
    static final String TIMEOUT_IN_MILLIS = "TimeoutInMillis";
    static final String UI_AUTO_TEST = "UiAutoTest";
}<|MERGE_RESOLUTION|>--- conflicted
+++ resolved
@@ -105,13 +105,9 @@
         setupWebViewForLayoutTests(mWebView, mCallbackProxy);
 
         contentView.addView(mWebView, new LinearLayout.LayoutParams(ViewGroup.LayoutParams.FILL_PARENT, ViewGroup.LayoutParams.FILL_PARENT, 0.0f));
-<<<<<<< HEAD
- 
-=======
 
         mWebView.getSettings().setLayoutAlgorithm(WebSettings.LayoutAlgorithm.NORMAL);
 
->>>>>>> 53e083c9
         mHandler = new AsyncHandler();
 
         Intent intent = getIntent();
@@ -410,7 +406,6 @@
         mWebView.invalidate();
     }
 
-<<<<<<< HEAD
     public void dumpDatabaseCallbacks() {
         Log.v(LOGTAG, "dumpDatabaseCallbacks called.");
         mDumpDatabaseCallbacks = true;
@@ -456,8 +451,6 @@
     };
 
 
-=======
->>>>>>> 53e083c9
     private final WebChromeClient mChromeClient = new WebChromeClient() {
         @Override
         public void onProgressChanged(WebView view, int newProgress) {
@@ -611,7 +604,6 @@
         mEventSender.resetMouse();
     }
 
-<<<<<<< HEAD
     private void setupWebViewForLayoutTests(WebView webview, CallbackProxy callbackProxy) {
         if (webview == null) {
             return;
@@ -633,8 +625,6 @@
         webview.setWebViewClient(mViewClient);
     }
 
-=======
->>>>>>> 53e083c9
     private WebView mWebView;
     private WebViewEventSender mEventSender;
     private AsyncHandler mHandler;
