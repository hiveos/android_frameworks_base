--- conflicted
+++ resolved
@@ -1036,21 +1036,12 @@
         if (isEmergencyMessage) {
             Intent intent = new Intent(Intents.SMS_EMERGENCY_CB_RECEIVED_ACTION);
             intent.putExtra("pdus", pdus);
-            if (Config.LOGD)
-                Log.d(TAG, "Dispatching " + pdus.length + " emergency SMS CB pdus");
-
-<<<<<<< HEAD
-        if (false)
-            Log.d(TAG, "Dispatching " + pdus.length + " SMS CB pdus");
-=======
+            Log.d(TAG, "Dispatching " + pdus.length + " emergency SMS CB pdus");
             dispatch(intent, "android.permission.RECEIVE_EMERGENCY_BROADCAST");
         } else {
             Intent intent = new Intent(Intents.SMS_CB_RECEIVED_ACTION);
             intent.putExtra("pdus", pdus);
-            if (Config.LOGD)
-                Log.d(TAG, "Dispatching " + pdus.length + " SMS CB pdus");
->>>>>>> 7ca13deb
-
+            Log.d(TAG, "Dispatching " + pdus.length + " SMS CB pdus");
             dispatch(intent, "android.permission.RECEIVE_SMS");
         }
     }
