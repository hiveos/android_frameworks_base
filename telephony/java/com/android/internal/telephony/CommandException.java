--- conflicted
+++ resolved
@@ -37,14 +37,11 @@
         OP_NOT_ALLOWED_DURING_VOICE_CALL,
         OP_NOT_ALLOWED_BEFORE_REG_NW,
         SMS_FAIL_RETRY,
-<<<<<<< HEAD
-        ILLEGAL_SIM_OR_ME,
-=======
         SIM_ABSENT,
         SUBSCRIPTION_NOT_AVAILABLE,
         MODE_NOT_SUPPORTED,
         FDN_CHECK_FAILURE,
->>>>>>> cf1250c1
+        ILLEGAL_SIM_OR_ME,
     }
 
     public CommandException(Error e) {
@@ -76,10 +73,6 @@
                 return new CommandException(Error.OP_NOT_ALLOWED_BEFORE_REG_NW);
             case RILConstants.SMS_SEND_FAIL_RETRY:
                 return new CommandException(Error.SMS_FAIL_RETRY);
-<<<<<<< HEAD
-            case RILConstants.ILLEGAL_SIM_OR_ME:
-                return new CommandException(Error.ILLEGAL_SIM_OR_ME);
-=======
             case RILConstants.SIM_ABSENT:
                 return new CommandException(Error.SIM_ABSENT);
             case RILConstants.SUBSCRIPTION_NOT_AVAILABLE:
@@ -88,7 +81,8 @@
                 return new CommandException(Error.MODE_NOT_SUPPORTED);
             case RILConstants.FDN_CHECK_FAILURE:
                 return new CommandException(Error.FDN_CHECK_FAILURE);
->>>>>>> cf1250c1
+            case RILConstants.ILLEGAL_SIM_OR_ME:
+                return new CommandException(Error.ILLEGAL_SIM_OR_ME);
             default:
                 Log.e("GSM", "Unrecognized RIL errno " + ril_errno);
                 return new CommandException(Error.INVALID_RESPONSE);
